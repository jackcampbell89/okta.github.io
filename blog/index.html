<!doctype html>
<!--[if lt IE 7 ]> <html class="ie6"> <![endif]-->
<!--[if IE 7 ]>    <html class="ie7"> <![endif]-->
<!--[if IE 8 ]>    <html class="ie8"> <![endif]-->
<!--[if IE 9 ]>    <html class="ie9"> <![endif]-->
<!--[if (gt IE 9)|!(IE)]><!--> <html class=""> <!--<![endif]-->
<head>
	
	<head>

	<meta charset="utf-8">
	<meta http-equiv="X-UA-Compatible" content="IE=edge">
	<meta name="viewport" content="width=device-width, initial-scale=1">
	<link rel="shortcut icon" href="/favicon.ico">
	<title>Blog | Okta Developer</title>
	<meta name="description" content="Secure, scalable, and highly available authentication and user management for any app.">

	<link rel="canonical" href="http://developer.okta.com/blog">

	<link rel="stylesheet" href="/assets/vendor/font-awesome/css/font-awesome.min.css">
	<link rel="stylesheet" href="/assets/css/animate.css">
	<link rel="stylesheet" href="/assets/css/master.css">
	<link rel="stylesheet" href="/assets/css/page-blog.css">
	<link rel="stylesheet" href="/assets/css/responsive.css">


  
	<script type="text/javascript" defer="defer" src="/assets/js/jquery.min.js"></script>
	<script type="text/javascript" defer="defer" src="/assets/js/tabber.js"></script>
	<script type="text/javascript" defer="defer" src="/assets/js/pacnav.js"></script>
	<script type="text/javascript" defer="defer" src="/assets/js/master.js"></script>
	<script type="text/javascript" defer="defer" src="/assets/js/scrollspy.js"></script>

	
	<!-- TypeKit -->
	<script src="//use.typekit.net/pls8pog.js"></script>
	<script>try{Typekit.load();}catch(e){}</script>
	<!-- GA -->
	<script>
		(function(i,s,o,g,r,a,m){i['GoogleAnalyticsObject']=r;i[r]=i[r]||function(){
			(i[r].q=i[r].q||[]).push(arguments)},i[r].l=1*new Date();a=s.createElement(o),
			m=s.getElementsByTagName(o)[0];a.async=1;a.src=g;m.parentNode.insertBefore(a,m)
		})(window,document,'script','//www.google-analytics.com/analytics.js','ga');
		ga('create', 'UA-15777010-3', 'auto');
		ga('send', 'pageview');
	</script>
</head>

	
<body>
	
	<header class="site-header">
	<div class="wrap">

		<h1 class="site-title"><a href="/">Okta Developer</a></h1>

		<nav id="primary-nav" class="site-nav loaded">
			<ul>
				<li><a href="/product/">Product</a></li>
				<li><a href="/pricing/">Pricing</a></li>
				<li><a href="/customers/">Customers</a></li>
				<li><a href="/docs/guides/overview.html">Docs</a></li>
				<li><a href="/discussion/">Discussion</a></li>
				<li class="has-dropdown"><a href="#">Support</a>
					<div class="dropdown-window">
						<p class="stack-overflow">
							Post your question on <a href="http://stackoverflow.com/search?q=okta" target="_blank">Stack Overflow</a>.<br />
							We'll answer it within 24 hours.
						</p>
						<p class="email">
							Email us:<br />
							<a href="mailto:developers@okta.com">developers@okta.com</a>
						</p>
						<p class="tel">
							Call us:<br />
							<a href="tel:18777227871">1 (877) 722-7871</a>
						</p>
					</div>
				</li>
			</ul>
		</nav>

		<a href="/search" class="gsc-trigger search-button"></a>


		<div class="search-container">
			<div class="gsc-container">
				<script defer="defer">
					(function() {
						var cx = '005121479574088032773:mmh_vhv8uns';
						var gcse = document.createElement('script');
						gcse.type = 'text/javascript';
						gcse.async = true;
						gcse.src = (document.location.protocol == 'https:' ? 'https:' : 'http:') +
						'//cse.google.com/cse.js?cx=' + cx;
						var s = document.getElementsByTagName('script')[0];
						s.parentNode.insertBefore(gcse, s);
					})();
				</script>
				<gcse:searchbox-only resultsUrl="/search" enableAutoComplete="true"></gcse:searchbox-only>
			</div>
		</div>
		<a href="https://www.okta.com/developer/signup/" class="cta-button button--small">Get Started</a>

	</div>
</header>

<!-- Google Tag Manager -->
<noscript><iframe src="//www.googletagmanager.com/ns.html?id=GTM-P6JKVN"
	height="0" width="0" style="display:none;visibility:hidden"></iframe></noscript>
	<script>(function(w,d,s,l,i){w[l]=w[l]||[];w[l].push({'gtm.start':
		new Date().getTime(),event:'gtm.js'});var f=d.getElementsByTagName(s)[0],
	j=d.createElement(s),dl=l!='dataLayer'?'&l='+l:'';j.async=true;j.src=
	'//www.googletagmanager.com/gtm.js?id='+i+dl;f.parentNode.insertBefore(j,f);
})(window,document,'script','dataLayer','GTM-P6JKVN');</script>
<!-- End Google Tag Manager -->


	
	<div class="page-content">
		
		
			
		<section id="blog-index" class="section--full-width index">

	<div class="wrap blog">
		
		
		
		<section >
<div class="wrap">
	<article class="post-block">
	  <header class="post-title-block">
<<<<<<< HEAD
	    <h1><a href="/blog/2015/05/22/tcmalloc">Tcmalloc</a></h1>
	    <div class="attribution">
	      <img src="/assets/img/"
	           alt=""
	           class="author-avatar">
	      <address></address>
	      &nbsp;
		  
=======
	    <h1><a href="/blog/2015/05/22/tcmalloc">How Okta Chased Down Severe System CPU Contention in MySQL</a></h1>
	    <div class="attribution">
	      <img src="/assets/img/avatar-okta_logo.jpg"
	           alt="avatar-okta_logo.jpg"
	           class="author-avatar">
	      <address>Okta Staff</address>
	      &nbsp;
		  
		    <a class="social_link" href="https://github.com/okta"><i class="fa fa-github-square"></i></a>
		  
>>>>>>> d7c0a8a4
		  
		  
		  
	      <span class="sepr">&middot;</span>
	      <time datetime="2015-05-22">
	      May 22, 2015
	      </time>
	    </div>
	  </header>

	  <section class="post-content">
<<<<<<< HEAD
	    <hr />
<p>layout: blog_post
title: Productionalizing ActiveMQ
author: okta_generic_blogger
tags: [activemq, jvm]
—</p>

<p>Do you know what it’s like to fix a problem only to encounter a new one? Have you ever set off a chain reaction of problems and fixes, where each solution exposes a deeper issue? In technology, cascades like these are common, often painful, and occasionally welcome. </p>
=======
	    <p>Sometimes fixing a problem causes or reveals a new one. And sometimes this sets off a chain reaction of problems and fixes, where each solution exposes a deeper issue. In technology, cascades like these are common, often painful, and occasionally welcome. </p>
>>>>>>> d7c0a8a4

<p>Our battle against CPU contention last fall is a good example of such a cascade. What began as a buffer pool adjustment triggered a series of issues and fixes that generated plenty of stress, but ultimately strengthened our platform. </p>

<p>Underlying each of the challenges we faced in that period was the huge amount of business our Sales organization had closed in late summer and early Fall of 2014. Growth brought a dramatic increase in the number of new customers running large import jobs and new orgs running agents. </p>

<p>As problems go, growing pains are good problems to have. But they usually come at a cost: the increased traffic caused significant CPU contention, as shown in the following image. </p>

<p><img style="width:55%" src="/assets/img/Pre-buffer_adjustment.png" alt="Before tuning the database" /></p>

<p>Those red and yellow spikes in late October, 2014 seized our attention and spurred an aggressive response from Okta’s site operations team. The team took immediate action to prevent this situation from getting worse and potentially causing a issue with our site.</p>

<h2 id="tuning-the-database">Tuning the database</h2>

<p>As a first step, we tuned our MySQL database to fully utilize the amount of RAM in our server instances. At that time we were running with a relatively small buffer pool
compared to the amount of available RAM. This meant we were sacrificing both performance and money.  Increasing the size of the buffer pool decreased page response times and nearly eliminated disk reads.</p>

<p><img style="width:50%" src="/assets/img/EliminateDiskReads.png" alt="Almost eliminated disk reads" /></p>

<h2 id="doubling-hardware-resources">Doubling hardware resources</h2>

<p>Despite the buffer pool adjustment, we continued to see significant CPU contention. In response, we doubled the size of our servers (244 GB of RAM, 32 CPU cores, and 2 x 320 GB HDDs). CPU contention decreased (see the trough in the following image), but probably because of the Thanksgiving holiday, not the additional hardware.</p>

<p>After the holiday, CPU spikes returned, now worse than ever. Page render time slowed down, queries against the database took longer, and jobs backed up. 
<img style="width:55%" src="/assets/img/Thanksgiving.png" alt="Thanksgiving holiday" /></p>

<p><strong>Note:</strong> Flat areas in the graph showing no CPU usage indicate periods when we were running on a secondary server.</p>

<p>Why did CPU contention increase after we’d doubled the CPUs? Shouldn’t it have decreased?</p>

<h2 id="kernel-mutex-bottleneck">Kernel mutex bottleneck</h2>

<p>The alarming amount of yellow in our graphs showed extremely high <strong>system CPU usage</strong> (and <strong>user CPU usage</strong> was also too high). Clearly, the operating system was working very hard at <em>something</em>. The metrics we pulled revealed that all the InnoDB threads were busy waiting on the kernel mutex. We had known that kernel mutex was a bottleneck even before we’d doubled hardware resources, but we hadn’t understood why. </p>

<p>A closer look at the MySQL source code showed that kernel mutex was trying to allocate memory to all of our transactions. This is perfectly normal behavior, but it proved to be very limiting in our case because we perform approximately 85,000 transactions per minute. The kernel has to create a transaction ID for each transaction and allocate a tiny block of memory in RAM before giving it to the thread handling the transaction.</p>

<p>Now we knew why doubling the number of CPUs caused greater contention: instead of  providing transaction IDs and associated memory to approximately 24 InnoDB threads, kernel mutex was now working like mad to provide IDs and memory to approximately 48 InnoDB threads. Imagine having a single toll booth on a 16 lane highway and then <em>doubling the number of lanes</em>. </p>

<p>In the discussions that followed, some called for rolling back to the smaller machines, reasoning that fewer threads would mean less CPU contention. Others believed that rolling backward would be a mistake, arguing that our business growth required the more powerful servers in any case, and that doubling the number of CPUs was not itself a problem, but rather part of the ultimate solution because it exposed the root cause of the extreme system CPU usage. </p>

<p>The right course – the one we ultimately took – was to stick with the more powerful servers and tune them properly.</p>

<h2 id="adopting-tcmalloc">Adopting TCMalloc</h2>

<p>We quickly found several resources online, including a <a href="http://goog-perftools.sourceforge.net/doc/tcmalloc.html">key blog post</a> about <strong>TCMalloc</strong> (Thread-Caching Memory Allocation) and an article about <a href="http://www.olivierdoucet.info/blog/2012/05/19/debugging-a-mysql-stall/">debugging MySQL</a>. </p>

<p>Traditional memory allocation schemes, like the <strong>glibc</strong> malloc that we were then using, employ a mutex to prevent concurrent access to the transaction ID counter.  Preventing concurrency is totally wrong for a multi-core, multi-thread architecture like ours.  </p>

<p>In contrast, TCMalloc allocates a small pool of memory to each CPU core. Individual processor threads obtain RAM directly from their core, ideally from the L2 cache nearest the thread’s section of the CPU. This sounded promising, so we switched to TCMalloc.</p>

<p>Following the switch, things looked pretty good. User CPU decreased dramatically, never to return to the +50% usage we’d seen before.  We had finally solved the memory allocation bottleneck. If we hadn’t doubled the number of CPUs, we wouldn’t have found the problem that lead us to adopt TCMalloc.</p>

<p><em>Had we finally solved our scalability problem?</em></p>

<h2 id="transparent-huge-pages-thanks-for-your-helpplease-dont-help">Transparent Huge Pages: Thanks for your help…please don’t help</h2>

<p>By the next morning <strong>CPU contention was worse</strong>. </p>

<p>The alarmingly high system CPU usage that we’d seen in the previous 3 months was always due to MySQL using kernel mutex. But since we’d fixed that problem, <em>what the heck was this?</em></p>

<p>We discussed turning off TCMalloc, but that would’ve been a mistake. Implementing TCMalloc was a critical link in the chain of problems and solutions that ultimately strengthened our platform.</p>

<p>We discovered very quickly that the culprit this time was a <em>khugepaged</em> enabled by a Linux kernel flag called <strong>Transparent Huge Pages</strong> (THP; turned on by default in most Linux distributions). Huge pages are designed to improve performance by helping the operating system manage large amounts of memory. They effectively increase the page size from the standard 4kb to 2MB or 1Gb (depending on how it is configured). </p>

<p><strong>THP</strong> makes huge pages easier to use by, among other things, arranging your memory into larger chunks.  It works great for app servers that are not performing memory-intensive operations.</p>

<p>Which is why THP is so wrong for our platform. By late 2014 we were using 95% of the RAM and 58% of the 32 CPU cores in our servers . In order to store all of those tiny transaction IDs, we were rewriting memory so rapidly that THP’s efforts to move pages around couldn’t keep up. Clearly, standard 4kb blocks were much more efficient for us than the larger page size that THP was “helping” us with. So we turned THP off. The following image tells the story.</p>

<p><img style="width:60%" src="/assets/img/TCMalloc.png" alt="TCMalloc" /></p>

<p><strong>Note:</strong> Flat areas in the graph showing no CPU usage indicate periods when we were running on a secondary server.</p>

<p>In a sense, encountering the dramatic effect of THP, an operating system problem, was clarifying. It validated our previous remedies, and turning it off definitely strengthened our platform.</p>

<h2 id="lessons-learned">Lessons learned</h2>

<p>Beyond the technical lessons we learned during this period, we were reminded that it pays off sometimes to stay the course. We were at times tempted to pull back, but moving forward ultimately paid off as each improvement we made exposed the inadequacy (for our platform) of a downstream component. </p>


	  </section>



	</article>
</div>
</section>


		
		
		
		<section >
<div class="wrap">
	<article class="post-block">
	  <header class="post-title-block">
	    <h1><a href="/blog/2015/05/08/software-engineering-design-principles">Okta Software Engineering Design Principles</a></h1>
	    <div class="attribution">
	      <img src="/assets/img/avatar-jon_todd.jpg"
	           alt="avatar-jon_todd.jpg"
	           class="author-avatar">
	      <address>Jon Todd</address>
	      &nbsp;
		  
		    <a class="social_link" href="https://github.com/jontodd"><i class="fa fa-github-square"></i></a>
		  
		  
		    <a class="social_link" href="https://twitter.com/jonrtodd"><i class="fa fa-twitter-square"></i></a>
		  
		  
		  
		    <a class="social_link" href="http://www.jontodd.com"><i class="fa fa-external-link-square"></i></a>
		  
	      <span class="sepr">&middot;</span>
	      <time datetime="2015-05-08">
	      May 8, 2015
	      </time>
	    </div>
	  </header>

	  <section class="post-content">
	    <p>Okta has been an agile development shop since the beginning. One important
aspect of being agile is enabling a mix of bottom-up and top-down decision
making. Specifically where high level vision and strategy is clearly
communicated enabling teams to autonomously deliver value while also feeding back
learnings from the trenches to inform the high level
goals.<sup id="fnref:the-knowledge-creating-company"><a href="#fn:the-knowledge-creating-company" class="footnote">1</a></sup> Below are the tacit engineering design
principles we’ve used to guide development at Okta. They continue to evolve
as we experiment and learn.</p>

<h2 id="create-user-value">1. Create User Value</h2>

<p>First and foremost, writing software is about creating value for users. This
seems straight forward, but as systems evolve and become more complex we
start introducing more abstraction and layering which brings us further away
from the concrete problem we’re trying to solve. It’s important to keep in mind
the reason for writing software in the first place and use the understanding
of the audience to inform priority.</p>

<p>At Okta, our entire company is aligned on this principle because our #1 core
value is <a href="https://www.okta.com/customers/focus-on-customer-success.html">customer
success</a>.  In
practice this means there’s almost always a number of customers eager to beta a
new feature we’re working on. We collaborate closely with customers while
building features allowing for continuous feedback as we iterate and get
changes out in weekly sprints.</p>

<p><img src="http://imgs.xkcd.com/comics/the_general_problem.png" alt="xkcd - pass the salt" /></p>

<h2 id="keep-it-simple">2. Keep it Simple</h2>

<blockquote>
  <p>Everything should be made as simple as possible, but no simpler — Albert
  Einstein </p>
</blockquote>

<p>This truism has been around for ages, and it goes hand-in-hand with the
first principle.  If it doesn’t add value to users now, <a href="http://en.wikipedia.org/wiki/You_aren%27t_gonna_need_it">you ain’t gonna
need it - YAGNI</a>!</p>

<p>We all encounter overly complex code where it’s nearly impossible to reason
about what it does. Part of this confusion is because it’s
generally <a href="http://www.joelonsoftware.com/articles/fog0000000069.html">harder to read code than to write
it</a> but beyond 
that, there are clearly fundamental qualities of some code making it
more intuitive than other code. There’s a lot of prior art on this topic and a
great place to start is <a href="http://books.google.com/books?id=dwSfGQAACAAJ">Clean
Code</a> by Robert C. Martin, aka
Uncle Bob. The book breaks down the qualities of code which make it
intuitive, and provides a framework for reasoning about code quality. </p>

<p>Here are some guiding principles about writing clean code we use in practice
which are also covered in the book.</p>

<p>Clean code:</p>

<ul>
  <li>Makes intent clear, use comments when code isn’t expressive enough</li>
  <li>Can be read and enhanced by others (or the author after a few
years)</li>
  <li>Provides one way, rather than many, to do a particular task</li>
  <li>Is idomatic</li>
  <li>Is broken into pieces which each does one thing and does it well</li>
</ul>

<p>At the end of the day there is no substitue for experience, like any craft,
writing clean code takes practice. At Okta every engineer is constantly honing
their skills, we rely heavily on code reviews and pair programming to help hone
each other’s skills. </p>

<p><img src="/assets/img/2015-05-08-software-engineering-design-principles-code_quality_wtfs_per_minute.jpg" alt="wtfs per minute" /></p>

<h2 id="know-thy-service-with-data">3. Know Thy-Service With Data</h2>

<p>In the world of “big data” this point needs little explanation. Okta collects
massive amounts of operational data about our systems to:</p>

<ul>
  <li>Monitor health</li>
  <li>Monitor performance</li>
  <li>Debug issues</li>
  <li>Audit security</li>
  <li>Make decisions</li>
</ul>

<p>With every new feature we add, developers are responsible for ensuring that
their designs provide visibility into these dimensions. In order to make this an
efficient process we’ve invested in: </p>

<ul>
  <li>Runtime logging control toggling by level, class, tenant, user </li>
  <li>Creation of dashboards and alerts is self-service </li>
  <li>Every developer has access to metrics and anonymous unstructured data</li>
  <li>Request ID generated at edge is passed along at every layer of stack for
correlation</li>
  <li>Engineering control panel for common operational tasks like taking threaddumps</li>
</ul>

<p>Technologies we use to gain visibility include: PagerDuty, RedShift,
Zabbix, ThousandEyes, Boundary, Pingdom, App Dynamics, Splunk, ELK, S3.</p>

<h2 id="make-failure-cheap">4. Make Failure Cheap</h2>

<p>Every software system will experience failures and all code has bugs. While we
constantly work at having fewer, it’s unrealistic to assume they won’t occur. So,
in addition to investing in prevention, we invest in making failure cheap.</p>

<p>The cost of failure becomes significantly more expensive 
further out on the development timeline. Making adjustments 
during requirements gather and design are significantly cheaper than 
finding issues in production.<sup id="fnref:agile-cost-curve"><a href="#fn:agile-cost-curve" class="footnote">2</a></sup> </p>

<p><img src="/assets/img/2015-05-08-software-engineering-design-principles-agile-cost-curve.png" alt="cost curve of development" /></p>

<p>One fundamental we take from both Agile and XP is to invest in pushing failure
as early in the development timeline as possible. We mitigate failures from
poor requirements gathering by iterating quickly with the customer as described in
Principle 1. Once we get to design and development we make failure cheap through: </p>

<ul>
  <li>Design reviews with stakeholders ahead of writing code </li>
  <li>TDD - developers write all tests for their code; test isn’t a separate phase
from development </li>
  <li>Keeping master stable - check-in to master is gated by passing all unit,
functional and UI tests </li>
  <li>Developers can trigger CI on any topic branch; CI is massively parallelized
over a cloud of fast machines</li>
</ul>

<p>Since our testing phase is done during development the next phase is production
deployments. At this phase we reduce the cost of failure by:</p>

<ul>
  <li>Hiding beta features behind flags in the code</li>
  <li>Incremental rollout first to test accounts and then in batches of customers</li>
  <li>Automated deployment process</li>
  <li>Code and infrastructure is forward and backward compatible allowing
rollback</li>
  <li>Health check and automatically remove down nodes</li>
  <li>Return a degraded / read-only response over nothing at all</li>
</ul>

<blockquote>
  <p>An escalator can never break; it can only become stairs – Mitch Hedberg</p>
</blockquote>

<h2 id="automate-everything">5. Automate Everything</h2>

<p>All tasks performed routinely should
be automated. These are automation principles we follow:</p>

<ul>
  <li>Automate every aspect of the deployment including long running db migrations</li>
  <li>All artifacts are immutable and versioned</li>
  <li>All code modules get dependencies automatically from central artifact server</li>
  <li>Creation of base images and provisioning of new hardware is automated</li>
  <li>All forms of testing are automated </li>
  <li>Development environment setup is automated</li>
</ul>

<p>Tools we use:</p>

<ul>
  <li>AWS - Automated provisioning of hardware </li>
  <li>Chef - Configuration managment</li>
  <li>Ansible - Automated deployment orchestration</li>
  <li>Jenkins - Continuous integration</li>
  <li>Gearman - To get Jenkins to scale</li>
  <li>Docker - Containerizing services</li>
</ul>

<h2 id="with-performance-less-is-more">6. With Performance, Less is More</h2>

<p>We find especially with performance, there are typically huge wins to be had in
up front design decisions which may come at very little to no cost. Our design
mantras for performance are:</p>

<ol>
  <li>Don’t do it</li>
  <li>Do it, but don’t do it again</li>
  <li>Do it less</li>
  <li>Do it later</li>
  <li>Do it when they’re not looking</li>
  <li>Do it concurrently</li>
  <li>Do it cheaper</li>
</ol>

<p>In practice we implement a number of strategies to limit risk to poorly
performing code:</p>

<ul>
  <li>Major new features and performance tunings live behind feature flags allowing
slow rollout and tuning in real life environment</li>
  <li>Chunk everything that scales on order of N. When N is controlled by customer
enforce limits and design for infinity.</li>
  <li>Slow query and frequent query monitoring to detect poor access patterns</li>
</ul>

<p><img style="max-width:300px" src="/assets/img/2015-05-08-software-engineering-design-principles-more_is_less.jpg" alt="if less is more, does that mean more is less?" /></p>

<h3 id="reference">Reference</h3>

<div class="footnotes">
  <ol>
    <li id="fn:the-knowledge-creating-company">
      <p>Ikujiro Nonaka, and Hirotaka Takeuchi. The Knowledge Creating Company. Oxford University Press, 1995. Print. https://books.google.com/books/about/The_Knowledge_creating_Company.html?id=B-qxrPaU1-MC <a href="#fnref:the-knowledge-creating-company" class="reversefootnote">&#8617;</a></p>
    </li>
    <li id="fn:agile-cost-curve">
      <p>Scott Ambler. Examining the Agile Cost of Change Curve. Website. http://www.agilemodeling.com/essays/costOfChange.htm <a href="#fnref:agile-cost-curve" class="reversefootnote">&#8617;</a></p>
    </li>
  </ol>
</div>

	  </section>



	</article>
</div>
</section>


		
		
		
		<section >
<div class="wrap">
	<article class="post-block">
	  <header class="post-title-block">
	    <h1><a href="/blog/2015/05/08/productionalizing-active-mq">Productionalizing ActiveMQ</a></h1>
	    <div class="attribution">
	      <img src="/assets/img/avatar-okta_logo.jpg"
	           alt="avatar-okta_logo.jpg"
	           class="author-avatar">
	      <address>Okta Staff</address>
	      &nbsp;
		  
		    <a class="social_link" href="https://github.com/okta"><i class="fa fa-github-square"></i></a>
		  
		  
		  
		  
	      <span class="sepr">&middot;</span>
	      <time datetime="2015-05-08">
	      May 8, 2015
	      </time>
	    </div>
	  </header>

	  <section class="post-content">
	    <p>This post describes our odyssey with ActiveMQ, an open-source version of the Java Messaging Service (JMS) API. We use ActiveMQ as the message broker among our app servers.</p>

<p>First, a word of thanks. To overcome the challenges we faced with ActiveMQ, we are greatly indebted to a very thorough description of an <a href="https://bugs.openjdk.java.net/browse/JDK-8054446">OpenJDK bug</a>, as well as some other <a href="https://svn.apache.org/repos/asf/harmony/standard/classlib/trunk/modules/concurrent/src/main/java/java/util/concurrent/ConcurrentLinkedQueue.java">online resources</a>. If you’re having problems with ActiveMQ, read on. Maybe our story can help you.</p>

<h2 id="growing-pains">Growing Pains</h2>

<p>Our problems with ActiveMQ date all the way back to 2012. They centered around high memory and CPU usage, message timeout errors, and message queue delays.</p>

<p>Let’s pick up the action in the spring 2014. At that time we were battling a new wave of timeout storms and message queue delays caused by our mixed ActiveMQ configuration (broker <strong>5.4.1</strong>, client <strong>5.7</strong>) and increasing traffic on our site.</p>

<p>Of course we welcomed the growth in traffic as a byproduct of our growing business. And although we did plan to address our mixed ActiveMQ configuration, we decided to delay doing so at that time, opting instead to tune the configuration. So we increased the maximum session size from 500 to 2000, and the page size from 200 to 2000 messages. Increasing the page size served to minimize “hung queue” scenarios — a side effect of using <a href="http://docs.oracle.com/cd/E19798-01/821-1841/bncer/index.html">message selectors</a>.</p>

<h2 id="another-inflection-point">Another Inflection Point</h2>

<p>Business and site traffic continued to grow, contributing to another inflection point in the fall of 2014. Timeout storms, CPU spikes, and memory issues returned. It was clear that we could no longer put off upgrading to a newer version of ActiveMQ.</p>

<p>We decided to skip versions 5.7 and 5.8 in favor of 5.10, mainly because 5.7 was considered unstable, and 5.10 provided improved failover performance.</p>

<p>Would this upgrade finally deliver the stability that had eluded us for so long?</p>

<h2 id="when-upgrades-bite-back">When Upgrades Bite Back</h2>

<p>Unfortunately, no. Within 24 hours, memory usage soared, CPUs spiked, and instability returned. Note the dramatic CPU spikes in the following screenshot.</p>

<p><img style="width:50%" src="/assets/img/2015-05-08-productionalizing-active-mq-cpu-graph-1.png" alt="Active MQ CPU" /></p>

<p>To prevent these issues from impacting customers, we were forced to restart brokers, which is always an option of
last resort. Restarting brokers is a delicate operation, which can entail a less-than-smooth failover,
risking message loss.</p>

<p>We immediately increased memory, but within a day or two we ran out of memory again.</p>

<h2 id="searching-for-the-root-cause">Searching for the Root Cause</h2>

<p>An online search turned up an <a href="https://bugs.openjdk.java.net/browse/JDK-8054446">OpenJDK bug</a> that identified an out of memory issue in the
<em>ConcurrentLinkedQueue</em>, which is a class in the <strong>java.util.concurrent</strong> package included in <strong>JVM version 1.6</strong>.
When working properly, <em>ConcurrentLinkedQueue</em> allows elements to be added and removed from the queue in a
thread-safe manner.</p>

<p>The bug caused a null object to be created whenever an element at the end of the queue was added and
then deleted. This behavior is particularly unfavorable to the way we use queuing. We call ActiveMQ
to create and destroy objects in the queue very quickly, tens of millions of times a day, as users
and agents connect to Okta. As a result, null objects rapidly fill up the queue, memory usage soars,
and CPUs spike.</p>

<h2 id="conference-call">Conference Call</h2>

<p>With the site at risk of impacting customer authentication, several key engineers, including Hector
Aguilar, Okta’s CTO and SVP of Engineering, met on a Saturday afternoon conference call. Discussion was intense, and our options were few and unappealing:
(a) revert all the way back to broker version 5.4.1, or (b) upgrade to broker version 5.11, which
was still unreleased and might introduce new problems.</p>

<p>As team members recall, Hector said very little during the first half of the meeting.</p>

<p>A bug in the JVM surprised Hector, as critical JVM bugs are relatively rare. Fortunately, the
OpenJDK bug we’d found included a very thorough description of the problem, as well as sample code
to reproduce it.</p>

<p>Initially motivated by curiosity, Hector analyzed the code and the bug description. He saw where the
problem was, and then checked online to see if it had been fixed in newer JDK versions. He noticed that
several things were changing in the class, and that others had attempted to resolve the bug in
different ways, but none that would solve our particular problem. Hector developed a very simple fix
of his own, trying to remain consistent with the work of others. He then verified his fix using the
provided sample code.</p>

<p>The JVM has a mechanism called <em>endorsed libraries</em> that allows developers to override an existing
class with a new class, effectively patching the JVM. Hector used this mechanism, packaged his fix
into a jar file, tried it against ActiveMQ, and found that it worked.</p>

<p>The mood and direction of the meeting shifted dramatically when Hector said, <em>“Guys, I have a wild
idea. What if we patch the JVM?”</em> As none of us had ever patched a JVM before, this seemed like a novel approach, even a long
shot.</p>

<h2 id="the-fix">The Fix</h2>

<p>Hector sent his JVM patch and sample code to the team and walked us through it. First, he explained
why the other attempted fixes wouldn’t solve our particular problem. He then demonstrated how his override effectively patched the original (faulty) removal method. Members of the
team volunteered to test the override at scale with our simulated environments. Within a few hours,
we were fairly sure that Hector’s fix would work.</p>

<h2 id="deploying-the-patch">Deploying the Patch</h2>

<p>We deployed the patch and restarted brokers. It was a success! ActiveMQ no longer ran out of memory
and the CPU spikes ceased.</p>

<p><img style="width:50%" src="/assets/img/2015-05-08-productionalizing-active-mq-cpu-graph-2.png" alt="Active MQ CPU" /></p>

<p>Some minor memory leaks remained, but these were eliminated by upgrading to <strong>java-1.7.0</strong>.</p>

<h2 id="stable-and-looking-at-other-solutions">Stable, and looking at other solutions</h2>

<p>Patching the <em>ConcurrentLinkedQueue</em> with ActiveMQ v5.10 and upgrading to java-1.7.0 provided
acceptable stability and faster failover performance. While this is a significant improvement over
where we were last fall, our goal is <strong>zero failover time</strong>, which ActiveMQ cannot deliver. So, we’re exploring other messaging solutions.</p>

<p>In telling our story, we couldn’t resist tooting our own horn a bit. How many CTOs actually get
their hands dirty tackling product issues? Our CTO doesn’t code very often, but when
he does, he patches the JVM.</p>

	  </section>



	</article>
</div>
</section>


		
		
		
		<section >
<div class="wrap">
	<article class="post-block">
	  <header class="post-title-block">
	    <h1><a href="/blog/2015/04/23/android-unit-testing-part-4">Android Unit Testing Part IV&#58; Mocking</a></h1>
	    <div class="attribution">
	      <img src="/assets/img/avatar-victor_ronin.png"
	           alt="avatar-victor_ronin.png"
	           class="author-avatar">
	      <address>Victor Ronin</address>
	      &nbsp;
		  
		    <a class="social_link" href="https://github.com/vronin"><i class="fa fa-github-square"></i></a>
		  
		  
		  
		  
		    <a class="social_link" href="http://victorronin.com/en/"><i class="fa fa-external-link-square"></i></a>
		  
	      <span class="sepr">&middot;</span>
	      <time datetime="2015-04-23">
	      April 23, 2015
	      </time>
	    </div>
	  </header>

	  <section class="post-content">
	    <p><em>This is the third of a four part series on Android Unit Testing. In
the last two articles I discussed the <a href="https://www.okta.com/blog/2015/01/android-unit-testing-part-i-what-makes-strong-test-automation/">general principles of having
good
tests</a>
and the way to <a href="/blog/2015/04/07/android-unit-testing-part-2">run Android tests on JVM making them
fast</a> and <a href="/blog/2015/04/14/android-unit-testing-part-3/">how to make
your code less coupled</a>. 
This article will explain how to make tests isolated.</em></p>

<p>We need to mock a dependency, inject it, and then modify our test to
indicate that we are not testing an end-to-end scenario anymore, but
are now testing just one class at a time.</p>

<ul>
  <li>
    <p>Modify application Gradle file</p>

    <p>Add the following code under the dependency section:</p>

    <pre><code>androidTestCompile ‘org.easymock:easymock:3.1'
</code></pre>
  </li>
  <li>
    <p>Replace <code>FooTest</code> with the following code:</p>

    <pre><code>package com.example.myapplication;
     
import junit.framework.Assert;
      
import org.easymock.EasyMockSupport;
import org.junit.Before;
import org.junit.Test;
import org.junit.runner.RunWith;
import org.robolectric.RobolectricTestRunner;
    
import static org.easymock.EasyMock.expect;
    
@RunWith(RobolectricTestRunner.class)
public class FooTest extends EasyMockSupport {
    Foo sut;
    
    // Mocks
    Bar barMock;
    
    @Before
    public void setUp() {
        sut = new Foo();
    
        // Create mocks
        barMock = createMock(Bar.class);
    
        // Inject mock
        InjectHelper.injectMock(sut, barMock);
    }
    
    @Test
    public void testGetFoo_returns4() {
        // Arrange
        expect(barMock.getBar()).andReturn(4);
        replayAll();
    
        // Act
        int actualResult = sut.getFoo();
    
        // Assert
        verifyAll();
        Assert.assertEquals(4, actualResult);
    }
}
</code></pre>
  </li>
  <li>
    <p>Create a class <code>InjectHelper</code> under <code>androidTest</code></p>

    <p>(I believe the original code for injecting fields is from <strong>Spring</strong>; however, it was modified afterwards.)</p>

    <pre><code>package com.example.myapplication;
      
import java.lang.reflect.Field;
import javax.inject.Inject;
    
public class InjectHelper {
        
    @SuppressWarnings("unchecked")
    public static void injectMock(Object target, Object mock)
    {
        Class targetClass = target.getClass();
        do {
            Field[] fields = targetClass.getDeclaredFields();
            // Iterate through all members
            for (Field field : fields) {
                // Skip all non injectable members
                if (field.getAnnotation(Inject.class) == null)
                    continue;
    
                // Make private/prptected members accessible
                field.setAccessible(true);
    
                // Get a class of the member
                Class injectedClass = field.getType();
                Class mockClass = mock.getClass();
    
                // Check that mock is essentially the same class
                if (!injectedClass.isAssignableFrom(mockClass))
                    continue;
    
                try {
                    // Inject mock
                    field.set(target, mock);
                } catch (IllegalAccessException e)
                {
                    throw new RuntimeException(e);
                }
    
                // return accessibility
                field.setAccessible(false);
            }
            targetClass = targetClass.getSuperclass();
        }
        while (targetClass != null &amp;&amp; targetClass != Object.class);
    }
}
</code></pre>

    <p><strong>Woo-Hoo! We are finally done!</strong></p>

    <p>Now, your tests are:</p>

    <ul>
      <li><strong>fast</strong> — they are executed on a JVM and don’t require going to the network or a persistent layer.</li>
      <li><strong>repeatable</strong> — they don’t depend on emulator stability or network quality.</li>
      <li>(potentially!) <strong>simple</strong> and <strong>consistent</strong> — there is a lot of good information out there on how to write good unit tests.</li>
      <li><strong>independent</strong> — since the persistent layer isn’t used, one test won’t influence another.</li>
    </ul>

    <p>In addition to all of this awesomeness, your code should actually be
better off, too. Hopefully writing unit tests will force you to
simplify classes with too many dependencies and more carefully think
through interfaces.</p>

    <p>Thanks!</p>

    <p>Let me mention several people who helped me to put this article
together: <a href="https://www.linkedin.com/pub/william-dawson/43/140/837">Wills Dawson</a> made the initial move to use Robolectric,
<a href="https://www.linkedin.com/in/nadeemlinkedin">Nadeem Khan</a> figured out all those pesky details about usage of
Robolectric, and <a href="https://www.linkedin.com/pub/hans-reichenbach/20/94b/5b8">Hans Reichenbach</a> put a lot of these integration
steps in writing on our wiki. Thanks guys!</p>

    <p><a href="https://github.com/vronin-okta/okta_blog_samples/tree/master/android_unit_testing">https://github.com/vronin-okta/okta_blog_samples/tree/master/android_unit_testing</a></p>
  </li>
</ul>


	  </section>



	</article>
</div>
</section>


		
		
		
		<section >
<div class="wrap">
	<article class="post-block">
	  <header class="post-title-block">
	    <h1><a href="/blog/2015/04/14/android-unit-testing-part-3">Android Unit Testing Part III&#58; Disintegration</a></h1>
	    <div class="attribution">
	      <img src="/assets/img/avatar-victor_ronin.png"
	           alt="avatar-victor_ronin.png"
	           class="author-avatar">
	      <address>Victor Ronin</address>
	      &nbsp;
		  
		    <a class="social_link" href="https://github.com/vronin"><i class="fa fa-github-square"></i></a>
		  
		  
		  
		  
		    <a class="social_link" href="http://victorronin.com/en/"><i class="fa fa-external-link-square"></i></a>
		  
	      <span class="sepr">&middot;</span>
	      <time datetime="2015-04-14">
	      April 14, 2015
	      </time>
	    </div>
	  </header>

	  <section class="post-content">
	    <p><em>This is the third of a four part series on Android Unit Testing. In
the last two articles I discussed the <a href="https://www.okta.com/blog/2015/01/android-unit-testing-part-i-what-makes-strong-test-automation/">general principles of having
good
tests</a>
and the way to <a href="/blog/2015/04/07/android-unit-testing-part-2">run Android tests on JVM making them
fast</a>. This
part will show how to make your Android code less heavily
coupled. This is a preparation step to ensure that your tests are
isolated from each other.</em></p>

<p>We want to test each unit of work separately to make sure that each
piece of our machinery is working properly. We need to be able to
inject all dependencies into classes under the test (instead of this
class instantiating a production dependency). I am not a fan of
manual dependency injection (i.e., passing them through a
constructor or setters). Such a manual method requires a lot of code
and drags all dependencies through multiple classes to inject them
into the end class.</p>

<p>There are a lot of dependency injection frameworks for Android out
there: Dagger, RoboGuice, SpringAndroid, Guice, and Transfuse are a
few. I won’t go into a detailed comparison, but I like Dagger the
most because it provides compile time injection, and doesn’t
influence runtime (specifically startup time) too much.</p>

<p>Again, here there are detailed tutorials at the end of this post and
my summary is below:</p>

<h2 id="my-summary">My Summary</h2>

<ul>
  <li>
    <p>Modify the application Gradle file</p>

    <p>Add the following code under the dependency section:</p>

    <pre><code>compile 'com.squareup.dagger:dagger:1.2.1'
provided 'com.squareup.dagger:dagger-compiler:1.2.1'
</code></pre>
  </li>
  <li>
    <p>Modify the manifest</p>

    <p>Add the following code to the Application tags:</p>

    <pre><code>android:name=“.MyApplication"
</code></pre>
  </li>
  <li>
    <p>Create the classes</p>

    <p>Add the <code>MyApplication</code> class.</p>

    <pre><code>public class MyApplication extends Application {
    private ObjectGraph applicationGraph;
    
    @Override
    public void onCreate() {
        super.onCreate();
            
        applicationGraph = ObjectGraph.create(getModules().toArray());
    }
    
    protected List&lt;Object&gt; getModules() {
        return Arrays.&lt;Object&gt;asList(
                new MyModule(this)
        );
    }
    public void inject(Object object) {
        applicationGraph.inject(object);
    }
}
</code></pre>
  </li>
  <li>
    <p>Add the <code>MyModule</code> class.</p>

    <pre><code>package com.example.myapplication;
      
import dagger.Module;
import dagger.Provides;
    
@Module(
        injects = {
                MainActivity.class
        }
)
public class MyModule {
    private final MyApplication application;
        
    public MyModule(MyApplication application) {
        this.application = application;
    }
}
</code></pre>
  </li>
  <li>
    <p>Modify <code>MainActivity</code> and replace code <code>private Foo
foo = new Foo();</code> with:</p>

    <pre><code>@Inject
Foo foo;
</code></pre>

    <p>and add following code to <code>onCreate()</code>:</p>

    <pre><code>// This will inject all @Inject members 
// recursively for everything what is marked as @Inject
((MyApplication)getApplicationContext()).inject(this);
</code></pre>
  </li>
  <li>
    <p>Modify the <code>Foo</code> class and replace code <code>Bar bar = new Bar();</code> with:</p>

    <pre><code>@Inject
Bar bar;
</code></pre>

    <p>Modify Bar class and add</p>

    <pre><code>@Inject
Bar() {
}
</code></pre>
  </li>
</ul>

<p>Now, instances of <code>Foo</code> and <code>Bar</code> are
automatically injected in the runtime. However, your test will fail
with NPE, because the Foo class has a Bar dependency which wasn’t
delivered. I.e., we don’t want it injected by Dagger -— we want mocked
dependency, not a real one.</p>

<h2 id="resources">Resources</h2>

<ul>
  <li><a href="http://antonioleiva.com/dependency-injection-android-dagger-part-1/">Dependency injection on Android: Dagger (Part 1)</a></li>
  <li><a href="http://antonioleiva.com/dagger-android-part-2/">Dependency injection on Android: Dagger (Part 2)</a></li>
</ul>

<p>Stay tuned for the final part of our series, where I will show you
how to make tests isolated. You can also check out the full code at
<a href="https://github.com/vronin-okta/okta_blog_samples/tree/master/android_unit_testing">GitHub</a>.</p>


	  </section>



	</article>
</div>
</section>


		
		
		
		<section >
<div class="wrap">
	<article class="post-block">
	  <header class="post-title-block">
	    <h1><a href="/blog/2015/04/07/android-unit-testing-part-2">Android Unit Testing Part II&#58; Escaping Dalvik’s Hold</a></h1>
	    <div class="attribution">
	      <img src="/assets/img/avatar-victor_ronin.png"
	           alt="avatar-victor_ronin.png"
	           class="author-avatar">
	      <address>Victor Ronin</address>
	      &nbsp;
		  
		    <a class="social_link" href="https://github.com/vronin"><i class="fa fa-github-square"></i></a>
		  
		  
		  
		  
		    <a class="social_link" href="http://victorronin.com/en/"><i class="fa fa-external-link-square"></i></a>
		  
	      <span class="sepr">&middot;</span>
	      <time datetime="2015-04-07">
	      April 7, 2015
	      </time>
	    </div>
	  </header>

	  <section class="post-content">
	    <p><em>This is the second of a four part series on Android Unit Testing. In
these posts, we’ll walk through the key steps engineers should take
to make Android test fast by running them on JVM (versus running
them on emulator).</em></p>

<p><em>For background information on the importance of Android testing, <a href="https://www.okta.com/blog/2015/01/android-unit-testing-part-i-what-makes-strong-test-automation/">visit Part I of the series</a>.</em></p>

<p>It appears that the need to run tests on an Android device or an
emulator has concerned Android engineers for almost as long as Android
has existed – and <a href="https://www.linkedin.com/pub/christian-williams/8/4/30b">Christian Williams</a> created <a href="http://robolectric.org/">Robolectric</a> to solve
this problem. Robolectric allows you to run unmodified test code
(referring to Android specific classes) on your desktop (in a JVM)
instead of running them on an emulator or device in the Android
Virtual Machine, or <a href="http://en.wikipedia.org/wiki/Dalvik_%28software%29">Dalvik</a>.</p>

<p>I have listed several good tutorials at the end of this post that
illustrate exactly how this can be done, but they also include some
details you may not yet need. So, use the tutorial links for details,
but check out “My Summary” for a short overview of what you need to
do:</p>

<h2 id="my-summary">My Summary</h2>

<ul>
  <li>
    <p>Create a new project in Android Studio (I used Studio 0.8.14)</p>

    <p>Choose as example Blank Activity project.</p>
  </li>
  <li>
    <p>Modify the TOP Gradle file</p>

    <p>Add the following code to the dependencies section:</p>

    <pre><code>classpath 'org.robolectric:robolectric-gradle-plugin:0.12.+'
</code></pre>
  </li>
  <li>
    <p>Modify the application Gradle file</p>

    <p>Add the following code under <code>apply plugin: ‘com.android.application'</code>:</p>

    <pre><code>apply plugin: ‘robolectric'
</code></pre>
  </li>
  <li>
    <p>Add the following under the dependencies section:</p>

    <pre><code>androidTestCompile('junit:junit:4.11')
androidTestCompile(‘org.robolectric:robolectric:2.3')
</code></pre>
  </li>
  <li>
    <p>Add this section:</p>

    <pre><code class="language-java">robolectric { 
        include '**/*Test.class'
}
</code></pre>
  </li>
  <li>
    <p>Create the code that you want to test</p>

    <p>Modify <code>MainActivity</code>. Add the following code to it:</p>

    <pre><code class="language-java">private Foo foo = new Foo();
public int getSomething() {
    return foo.getFoo();
}
</code></pre>

    <p>Add the <code>Foo</code> class:</p>

    <pre><code class="language-java">package com.example.myapplication;
      
public class Foo { 
    Bar bar = new Bar();
        
    public int getFoo() { 
        return bar.getBar(); 
    }
}
</code></pre>
  </li>
  <li>
    <p>Add the <code>Bar</code> class:</p>

    <pre><code>package com.example.myapplication;
    
public class Bar {
        
    public int getBar() { 
        return 4; 
    } 
}
</code></pre>
  </li>
  <li>
    <p>Create a test</p>

    <p>Delete the <code>ApplicationTest</code> file.</p>

    <p>Create the following <code>FooTest</code> class under your <code>androidTest</code>:</p>

    <pre><code>package com.example.myapplication;
    
import junit.framework.Assert;
    
import org.junit.Before;
import org.junit.Test;
import org.junit.runner.RunWith;
import org.robolectric.RobolectricTestRunner;
    
@RunWith(RobolectricTestRunner.class)
public class FooTest {
    Foo sut;
        
    @Before
    public void setUp() {
        sut = new Foo();
    }
    
    @Test
    public void testGetFoo_returns4() {
        // Arrange
            
        // Act
        int actualResult = sut.getFoo();
            
        // Assert
        Assert.assertEquals(4, actualResult);
    }
}
</code></pre>
  </li>
  <li>
    <p>Create the configuration</p>

    <ol>
      <li>Create a <strong>gradle</strong> configuration.</li>
      <li>Set “<strong>Tests</strong>” as a name.</li>
      <li>Choose the top gradle file as a project.</li>
      <li>Type <em>test</em> in <strong>Tasks</strong>.</li>
    </ol>

    <p>Now, without launching the emulator, you can run this configuration
and see that your test has passed. It is much faster than before—and
repeatable. You can put this under build automation and it will
totally work.</p>
  </li>
  <li>
    <p>JVM</p>

    <p>There are alternative ways to run the test on a JVM. For example,
you can create a <strong>JUnit</strong> task and ensure that all your tests and
classes don’t touch any Android specific classes. However, this is
not easy, as you must design all your code with this restriction in
mind.</p>

    <p>The changes which we did to run on JVM are great, but we are still
facing the limitations of using integration tests. For example, if
the implementation of a <code>Bar</code> class changes and now uses the network,
you might start seeing flakiness in the <code>testGetFoo_returns4</code> test
because of a bad network connection.</p>
  </li>
</ul>

<h2 id="additional-resources">Additional Resources</h2>

<ul>
  <li><a href="https://github.com/codepath/android_guides/wiki/Robolectric-Installation-for-Unit-Testing">Robolectric Installation for Unit Testing</a></li>
  <li><a href="http://www.peterfriese.de/android-testing-with-robolectric/">Android Testing With Robolectric</a></li>
  <li><a href="https://github.com/robolectric/robolectric-gradle-plugin">Robolectric Gradle Plugin</a></li>
</ul>

<p>Stay tuned for part three of our series, where I will show you how
to achieve test isolation using dependency injection. You can also
check out the full code at <a href="https://github.com/vronin-okta/okta_blog_samples/tree/master/android_unit_testing">GitHub</a>.</p>


	  </section>



	</article>
</div>
</section>


		
	</div>

</section>
		
		
		<section id="bottom-cta" class="section--full-width bg--blue text-align--center">
			<div class="wrap">
			
				<header>
					<h2>Get Started with Okta Now!</h2>
					<p class="text--medium">Your identity layer is ready to go. Getting started takes just a few minutes.</p>
				</header>
				
				<a href="https://www.okta.com/developer/signup/" class="button--large"><span>Get a Free Developer Account</span></a>
			
			</div>
		</section>
		
			
	</div>
	
	<!-- Remarketing tag -->
	<script type="text/javascript">
		/* <![CDATA[ */
		var google_conversion_id = 1006913831;
		var google_custom_params = window.google_tag_params;
		var google_remarketing_only = true;
		/* ]]> */
	</script>
	<script type="text/javascript" src="//www.googleadservices.com/pagead/conversion.js">
	</script>
	<noscript>
		<div style="display:inline;">
			<img height="1" width="1" style="border-style:none;" alt="" src="//googleads.g.doubleclick.net/pagead/viewthroughconversion/1006913831/?value=0&amp;guid=ON&amp;script=0"/>
		</div>
	</noscript>
<!-- End Remarketing tag -->

<!-- Crazy Egg Tracking -->
<script type="text/javascript">
setTimeout(function(){var a=document.createElement("script");
var b=document.getElementsByTagName("script")[0];
a.src=document.location.protocol+"//script.crazyegg.com/pages/scripts/0021/9333.js?"+Math.floor(new Date().getTime()/3600000);
a.async=true;a.type="text/javascript";b.parentNode.insertBefore(a,b)}, 1);
</script>
<!-- End Crazy Egg Tracking -->

<footer class="site-footer">
	<div class="wrap">

		<ul>
			<li><a href="http://www.okta.com" target="_blank">Okta.com</a></li>
			<li><a href="/blog">Blog</a></li>
			<li><a href="/terms/">Terms &amp; Conditions</a></li>
			<li><a href="/privacy/">Privacy Policy</a></li>
			<li><a href="http://okta.com/developer/contact/">Contact Sales</a></li>
			<li><a href="mailto:developers@okta.com">Contact Support</a></li>
		</ul>

		<ul>
			<li><a class="icon-with-hover--github" href="http://github.com/okta" target="_blank">Github</a></li>
			<li><a class="icon-with-hover--twitter" href="http://twitter.com/okta" target="_blank">Twitter</a></li>
			<li><a class="icon-with-hover--stack-overflow" href="http://stackoverflow.com/search?q=okta" target="_blank">Stack Overflow</a></li>
			<li><a class="icon-with-hover--rss" href="http://feeds.feedburner.com/OktaBlog" target="_blank">News</a></li>
			<li><a class="icon-with-hover--help" href="http://community.okta.com" target="_blank">Help</a></li>
		</ul>

	</div>
</footer>

	
</body>
	
</html><|MERGE_RESOLUTION|>--- conflicted
+++ resolved
@@ -131,16 +131,6 @@
 <div class="wrap">
 	<article class="post-block">
 	  <header class="post-title-block">
-<<<<<<< HEAD
-	    <h1><a href="/blog/2015/05/22/tcmalloc">Tcmalloc</a></h1>
-	    <div class="attribution">
-	      <img src="/assets/img/"
-	           alt=""
-	           class="author-avatar">
-	      <address></address>
-	      &nbsp;
-		  
-=======
 	    <h1><a href="/blog/2015/05/22/tcmalloc">How Okta Chased Down Severe System CPU Contention in MySQL</a></h1>
 	    <div class="attribution">
 	      <img src="/assets/img/avatar-okta_logo.jpg"
@@ -151,7 +141,6 @@
 		  
 		    <a class="social_link" href="https://github.com/okta"><i class="fa fa-github-square"></i></a>
 		  
->>>>>>> d7c0a8a4
 		  
 		  
 		  
@@ -163,18 +152,7 @@
 	  </header>
 
 	  <section class="post-content">
-<<<<<<< HEAD
-	    <hr />
-<p>layout: blog_post
-title: Productionalizing ActiveMQ
-author: okta_generic_blogger
-tags: [activemq, jvm]
-—</p>
-
-<p>Do you know what it’s like to fix a problem only to encounter a new one? Have you ever set off a chain reaction of problems and fixes, where each solution exposes a deeper issue? In technology, cascades like these are common, often painful, and occasionally welcome. </p>
-=======
 	    <p>Sometimes fixing a problem causes or reveals a new one. And sometimes this sets off a chain reaction of problems and fixes, where each solution exposes a deeper issue. In technology, cascades like these are common, often painful, and occasionally welcome. </p>
->>>>>>> d7c0a8a4
 
 <p>Our battle against CPU contention last fall is a good example of such a cascade. What began as a buffer pool adjustment triggered a series of issues and fixes that generated plenty of stress, but ultimately strengthened our platform. </p>
 
