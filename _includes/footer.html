
    <footer class="container main-footer" role="contentinfo">
      <div class="row">
        <div class="col-md-7 footer-left">
          &copy; {{ site.time | date: "%Y" }} Okta, Inc. All Rights Reserved
          <span class="sepr">&middot;</span>
          <a href="/terms">Terms and Conditions</a>
        </div>
        <div class="col-md-5 footer-right">
          Follow us:
          <div class="social-icons">
            <a class="youtube" href="http://www.youtube.com/user/OktaInc" target="_blank"></a>
            <a class="facebook" href="http://www.facebook.com/oktaidentity" target="_blank"></a>
            <a class="twitter" href="https://twitter.com/okta" target="_blank"></a>
            <a class="rss" href="http://feeds.feedburner.com/OktaBlog" target="_blank"></a>
            <a class="linkedin" href="http://www.linkedin.com/company/okta-inc." target="_blank"></a>
            <a class="googleplus" href="https://plus.google.com/u/0/108139509898948278735" target="_blank"></a>
          </div>
        </div>
      </div>
    </footer>

  </body>

  <!-- <script src="/assets/dist/js/jquery.js"></script> -->
  <!-- <script src="/assets/dist/js/jquery-ui-1.10.3.custom.js"></script> -->
  <script src="//ajax.googleapis.com/ajax/libs/jquery/1.11.0/jquery.min.js"></script>
<<<<<<< HEAD
  <script src="/assets/dist/js/underscore.min.js"></script>
  <script src="/assets/js/jquery.scrollTo.min.js"></script>
  <script src="/assets/js/jquery.localScroll.min.js"></script>
  <script src="/assets/js/function.js"></script>
=======
  <script src="/assets/dist/js/bootstrap.min.js"></script>

  <script src="/assets/dist/js/jquery.scrollTo.min.js"></script>
  <script src="/assets/dist/js/jquery.localScroll.min.js"></script>
  <script src="/assets/js/function.js"></script>

  {% if include.dist_js_file %}
    <script src="/assets/dist/js/{{ include.dist_js_file }}"></script>
  {% endif %}

  {% if page.dist_js_file %}
    <script src="/assets/dist/js/{{ page.dist_js_file }}"></script>
  {% endif %}
>>>>>>> 10ed9a6b

  {% if include.js_file %}
    <script src="/assets/js/{{ include.js_file }}"></script>
  {% endif %}

<<<<<<< HEAD
=======
  {% if page.js_file %}
    <script src="/assets/js/{{ page.js_file }}"></script>
  {% endif %}
>>>>>>> 10ed9a6b
</html><|MERGE_RESOLUTION|>--- conflicted
+++ resolved
@@ -25,12 +25,7 @@
   <!-- <script src="/assets/dist/js/jquery.js"></script> -->
   <!-- <script src="/assets/dist/js/jquery-ui-1.10.3.custom.js"></script> -->
   <script src="//ajax.googleapis.com/ajax/libs/jquery/1.11.0/jquery.min.js"></script>
-<<<<<<< HEAD
   <script src="/assets/dist/js/underscore.min.js"></script>
-  <script src="/assets/js/jquery.scrollTo.min.js"></script>
-  <script src="/assets/js/jquery.localScroll.min.js"></script>
-  <script src="/assets/js/function.js"></script>
-=======
   <script src="/assets/dist/js/bootstrap.min.js"></script>
 
   <script src="/assets/dist/js/jquery.scrollTo.min.js"></script>
@@ -44,16 +39,12 @@
   {% if page.dist_js_file %}
     <script src="/assets/dist/js/{{ page.dist_js_file }}"></script>
   {% endif %}
->>>>>>> 10ed9a6b
 
   {% if include.js_file %}
     <script src="/assets/js/{{ include.js_file }}"></script>
   {% endif %}
 
-<<<<<<< HEAD
-=======
   {% if page.js_file %}
     <script src="/assets/js/{{ page.js_file }}"></script>
   {% endif %}
->>>>>>> 10ed9a6b
 </html>