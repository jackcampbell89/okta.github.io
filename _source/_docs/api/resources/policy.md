--- conflicted
+++ resolved
@@ -823,11 +823,7 @@
 ## Okta Sign On Policy
 {: #OktaSignOnPolicy }
 
-<<<<<<< HEAD
 Okta Sign On Policy controls the manner in which a user is allowed to sign on to Okta, including whether they are challenged for multifactor authentication (MFA) and how long they are allowed to remain signed in before re-authenticating.
-=======
-Okta sign on policy controls the manner in which a user is allowed to sign on to Okta, including whether they are challenged for multifactor authentication (MFA) and how long they are allowed to remain signed in before re-authenticating.
->>>>>>> 0c851180
 
 >Note: Okta Sign On Policy is different from application sign-on policy, which determines the extra levels of authentication (if any) which must be performed before a specific Okta application can be invoked.
 Application sign-on policy can't be configured via the API.
