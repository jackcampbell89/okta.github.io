--- conflicted
+++ resolved
@@ -11,15 +11,9 @@
 The Okta System Log records system events related to your organization in order to provide an audit trail that can be used to understand platform activity and to diagnose problems.
 
 The Okta System Log API provides near real-time read-only access to your organization's system log and is the programmatic counterpart of the [System Log UI](https://help.okta.com/en/prod/Content/Topics/Reports/Reports_SysLog.htm).
-<<<<<<< HEAD
-
-Often the terms "event" and "log event" are used interchangeably. In the context of this API, an "event" is an occurrence of interest within the system and "log" or "log event" is the recorded fact.  
-
-=======
 
 Often the terms "event" and "log event" are used interchangeably. In the context of this API, an "event" is an occurrence of interest within the system and "log" or "log event" is the recorded fact.
 
->>>>>>> 7bdf24af
 Notes on the System Log API:
 
 * It contains much more [structured data](#logevent-object) than the [Events API](/docs/api/resources/events#event-model).
