--- conflicted
+++ resolved
@@ -921,284 +921,6 @@
 }
 ~~~
 
-<<<<<<< HEAD
-=======
-### Authorization Server Operations
-
-Use the following operations for Custom Authorization Servers:
-
-* [Create Authorization Server](#create-authorization-server)
-* [List Authorization Servers](#list-authorization-servers)
-* [Get Authorization Server](#get-authorization-server)
-* [Update Authorization Server](#update-authorization-server)
-* [Delete Authorization Server](#delete-authorization-server)
-* [Activate Authorization Server](#activate-authorization-server)
-* [Deactivate Authorization Server](#deactivate-authorization-server)
-
-#### Using the Default Authorization Server
-
-Okta provides a pre-configured Custom Authorization Server with the name `default`.
-This default authorization server includes a basic access policy and rule, which you can edit to control access. 
-It allows you to specify `default` instead of the `authorizationServerId` in requests to it:
-
-* `https://{yourOktaDomain}.com/api/v1/authorizationServers/default`  vs 
-* `https://{yourOktaDomain}.com/api/v1/authorizationServers/:authorizationServerId` for other Customer Authorization Servers
-
-#### Create Authorization Server
-{:.api .api-operation}
-
-{% api_operation post /api/v1/authorizationServers %} 
-
-Creates a new Custom Authorization Server with key rotation mode as `AUTO`
-
-##### Request Parameters
-{:.api .api-request .api-request-params}
-
-[Authorization Server Properties](#authorization-server-properties)
-
-##### Response Parameters
-{:.api .api-request .api-response-params}
-
-The [Custom Authorization Server](#authorization-server-object) you just created.
-
-##### Request Example
-{:.api .api-request .api-request-example}
-
-~~~sh
-curl -v -X POST \
--H "Accept: application/json" \
--H "Content-Type: application/json" \
--H "Authorization: SSWS ${api_token}" \
--d '{ "name": "Sample Authorization Server",
-      "description": "Sample Authorization Server description",
-      "audiences": [
-        "https://test.com"
-      ]
-}' "https://{yourOktaDomain}.com/api/v1/authorizationServers"
-~~~
-
-##### Response Example
-{:.api .api-response .api-response-example}
-
-The [Custom Authorization Server](#authorization-server-object) you just created.
-
-#### List Authorization Servers
-{:.api .api-operation}
-
-{% api_operation GET /api/v1/authorizationServers %}
-
-Lists all Custom Authorization Servers in this org
-
-##### Request Parameters
-{:.api .api-request .api-request-params}
-
-None
-
-##### Request Example
-{:.api .api-request .api-request-example}
-
-~~~sh
-curl -v -X GET \
--H "Accept: application/json" \
--H "Content-Type: application/json" \
--H "Authorization: SSWS ${api_token}" \
-"https://{yourOktaDomain}.com/api/v1/authorizationServers"
-~~~
-
-##### Response Example
-{:.api .api-response .api-response-example}
-
-The [Custom Authorization Server](#authorization-server-object) in this org.
-
-#### Get Authorization Server
-{:.api .api-operation}
-
-{% api_operation get /api/v1/authorizationServers/:authorizationServerId %}
-
-Returns the Custom Authorization Server identified by *authorizationServerId*.
-
-##### Request Parameters
-{:.api .api-request .api-request-params}
-
-| Parameter             | Description                                                              | Type   | Required |
-|:----------------------|:-------------------------------------------------------------------------|:-------|:---------|
-| authorizationServerId | Custom Authorization Server ID. You can find the ID in the Okta user interface. | String | True     |
-
-##### Response Parameters
-{:.api .api-request .api-response-params}
-
-The [Custom Authorization Server](#authorization-server-object) you requested.
-
-#### Request Example
-{:.api .api-request .api-request-example}
-
-~~~sh
-curl -v -X GET \
--H "Accept: application/json" \
--H "Content-Type: application/json" \
--H "Authorization: SSWS ${api_token}" \
-"https://{yourOktaDomain}.com/api/v1/authorizationServers/aus5m9r1o4AsDJLe50g4"
-~~~
-
-##### Response Example
-{:.api .api-response .api-response-example}
-
-The [Custom Authorization Server](#authorization-server-object) you requested by *:authorizationServerId*.
-
-#### Update Authorization Server
-{:.api .api-operation}
-
-{% api_operation put /api/v1/authorizationServers/:authorizationServerId %}
-
-Updates authorization server identified by *authorizationServerId*.
-
->Switching between rotation modes won&#8217;t change the active signing key.
-
-##### Request Parameters
-{:.api .api-request .api-request-params}
-
-| Parameter   | Description                                                                                                     | Type                                                                                                    | Required |
-|:------------|:----------------------------------------------------------------------------------------------------------------|:--------------------------------------------------------------------------------------------------------|:---------|
-| name        | The name of the authorization server                                                                            | String                                                                                                  | TRUE     |
-| description | The description of the authorization server                                                                     | String                                                                                                  | FALSE    |
-| audiences   | The list of audiences this Custom Authorization Server can issue tokens to, currently Okta only supports one audience. | Array                                                                                                   | TRUE     |
-| credentials | The credentials signing object with the `rotationMode` of the authorization server                              |  - - - -[Authorization server credentials object](oauth2.html#authorization-server-credentials-signing-object)  | FALSE    |
-
-##### Response Parameters
-{:.api .api-request .api-response-params}
-
-The [Custom Authorization Server](#authorization-server-object) you updated
-
-#### Request Example
-{:.api .api-request .api-request-example}
-
-~~~sh
-curl -X PUT \
-  -H 'Accept: application/json' \
-  -H 'Content-Type: application/json' \
-  -H "Authorization: SSWS ${api_token}" \
-  -d '{
-    "name": "New Authorization Server",
-    "description": "Authorization Server New Description",
-    "audiences": [
-      "https://api.new-resource.com"
-    ]
-}'   "https://{yourOktaDomain}.com/api/v1/authorizationServers/aus1rqsshhhRoat780g7" \
-~~~
-
-##### Response Example
-{:.api .api-response .api-response-example}
-
-The [Custom Authorization Server](#authorization-server-object) you updated
-
-#### Delete Authorization Server
-{:.api .api-operation}
-
-{% api_operation delete /api/v1/authorizationServers/:authorizationServerId %}
-
-Deletes the Custom Authorization Server identified by *authorizationServerId*.
-
-##### Request Parameters
-{:.api .api-request .api-request-params}
-
-| Parameter             | Description                                  | Type   | Required |
-|:----------------------|:---------------------------------------------|:-------|:---------|
-| authorizationServerId | The ID of a Custom Authorization Server to delete | String | TRUE     |
-
-##### Response Parameters
-{:.api .api-request .api-response-params}
-
-None
-
-#### Request Example
-{:.api .api-request .api-request-example}
-
-~~~sh
-curl -X DELETE \
-  -H 'Accept: application/json' \
-  -H 'Content-Type: application/json' \
-  -H "Authorization: SSWS ${api_token}" \
-"https://{yourOktaDomain}.com/api/v1/authorizationServers/aus1rqsshhhRoat780g7" \
-~~~
-
-##### Response Example
-{:.api .api-response .api-response-example}
-
-~~~http 
-HTTP/1.1 204: No content
-~~~
-
-#### Activate Authorization Server
-{:.api .api-operation}
-
-{% api_operation post /api/v1/authorizationServers/:authorizationServerId/lifecycle/activate %} 
-
-Make a Custom Authorization Server available for clients
-
-##### Request Parameters
-{:.api .api-request .api-request-params}
-
-| Parameter             | Description                                    | Type   | Required |
-|:----------------------|:-----------------------------------------------|:-------|:---------|
-| authorizationServerId | The ID of a Custom Authorization Server to activate | String | TRUE     |
-
-##### Response Parameters
-{:.api .api-request .api-response-params}
-
-None.
-
-##### Request Example
-{:.api .api-request .api-request-example}
-
-~~~sh
-curl -v -X POST \
--H "Accept: application/json" \
--H "Content-Type: application/json" \
--H "Authorization: SSWS ${api_token}" \
-"https://{yourOktaDomain}.com/api/v1/authorizationServers/aus1sb3dl8L5WoTOO0g7/lifecycle/activate"
-~~~
-
-##### Response Example
-{:.api .api-response .api-response-example}
-
-~~~http 
-HTTP/1.1 204: No content
-~~~
-
-#### Deactivate Authorization Server
-{:.api .api-operation}
-
-{% api_operation post /api/v1/authorizationServers/:authorizationServerId/lifecycle/deactivate %} 
-
-Make a Custom Authorization Server unavailable to clients. An inactive Custom Authorization Server can be returned to `ACTIVE` status.
-
-##### Request Parameters
-{:.api .api-request .api-request-params}
-
-| Parameter             | Description                                      | Type   | Required |
-|:----------------------|:-------------------------------------------------|:-------|:---------|
-| authorizationServerId | The ID of a Custom Authorization Server to deactivate | String | TRUE     |
-
-##### Response Parameters
-{:.api .api-request .api-response-params}
-
-None.
-
-##### Request Example
-{:.api .api-request .api-request-example}
-
-~~~sh
-curl -v -X POST \
--H "Accept: application/json" \
--H "Content-Type: application/json" \
--H "Authorization: SSWS ${api_token}" \
-"https://{yourOktaDomain}.com/api/v1/authorizationServers/aus1sb3dl8L5WoTOO0g7/lifecycle/deactivate"
-~~~
->>>>>>> 16944977
 
 ## Troubleshooting for API Access Management
 
