--- conflicted
+++ resolved
@@ -11,11 +11,7 @@
     privileges.
 	
 	If you don't have an Okta organization, you can create a free Okta
-<<<<<<< HEAD
-    Developer Edition organization <a href="https://www.okta.com/developer/signup/" target ="_blank">at this link</a>.
-=======
     Developer Edition organization [at this link](https://www.okta.com/developer/signup/){:target="_blank"}.
->>>>>>> 9337ca60
 
 2.  Click on the blue "Admin" button.
     ![Admin](/assets/img/okta-admin-ui-button-admin.png)
