---
layout: software
title: Okta Sign-In Widget and React
language: React
weight: 30
excerpt: Integrate Okta with a React app using the Sign-In Widget.
---

# Overview

This guide will walk you through integrating authentication into a React app with Okta by performing these steps:

1. [Add an OpenID Connect Client in Okta](#add-an-openid-connect-client-in-okta)
2. [Create a React App](#create-a-react-app)
3. [Install Dependencies](#install-dependencies)
4. [Create a Widget Wrapper](#create-a-widget-wrapper)
5. [Create Routes](#create-routes)
6. [Connect the Routes](#connect-the-routes)
7. [Start Your App](#start-your-app)

## Prerequisites

If you do not already have a **Developer Edition Account**, you can create one at [https://developer.okta.com/signup/](https://developer.okta.com/signup/).

## Add an OpenID Connect Client in Okta

* Log into the Okta Developer Dashboard, and **Create New App**
* Choose **Single Page App (SPA)** as the platform, then populate your new OpenID Connect app with values similar to:

| Setting             | Value                                               |
| ------------------- | --------------------------------------------------- |
| App Name            | OpenId Connect App *(must be unique)*               |
| Login redirect URIs | http://localhost:3000/implicit/callback             |
| Logout redirect URIs| http://localhost:3000/login                         |

> **Note:** CORS is automatically enabled for the granted login redirect URIs.

## Create a React App

To quickly create a React app, we recommend the create-react-app CLI. Follow their guide [here](https://github.com/facebookincubator/create-react-app#quick-overview).

## Install Dependencies

A simple way to add authentication into a React app is using the [Okta Sign-In Widget](/code/javascript/okta_sign-in_widget) library. We can install it via `npm`:

```bash
cd okta-app
npm install @okta/okta-signin-widget --save
```

We'll also need `@okta/okta-react` and `react-router-dom` to manage our routes:

```bash
npm install @okta/okta-react react-router-dom --save
```

## Create a Widget Wrapper

To provide a fully featured and customizable login experience, the [Okta Sign-In Widget](/code/javascript/okta_sign-in_widget) is available to handle User Lifecycle operations, MFA, and more. To render the Sign-In Widget in React, we must create a wrapper that allows us to treat it as a React component.

Create a `src/OktaSignInWidget.js` file:

```typescript
// src/OktaSignInWidget.js

import React, { Component } from 'react';
import ReactDOM from 'react-dom';
import OktaSignIn from '@okta/okta-signin-widget';
import '@okta/okta-signin-widget/dist/css/okta-sign-in.min.css';
import '@okta/okta-signin-widget/dist/css/okta-theme.css';

export default class OktaSignInWidget extends Component {
  componentDidMount() {
    const el = ReactDOM.findDOMNode(this);
    this.widget = new OktaSignIn({
      baseUrl: this.props.baseUrl
    });
    this.widget.renderEl({el}, this.props.onSuccess, this.props.onError);
  }

  componentWillUnmount() {
    this.widget.remove();
  }

  render() {
    return <div />;
  }
};
```

## Create Routes

Some routes require authentication in order to render. Defining those routes is easy using `SecureRoute` from `@okta/okta-react`. Lets take a look at what routes are needed for this example:

* `/`: A default page to handle basic control of the app.
* `/protected`: A route protected by `SecureRoute`.
* `/login`: Show the login page.
* `/implicit/callback`: A route to parse tokens after a redirect.

### `/`

First, create `src/Home.js` to provide links to navigate our app:

```typescript
// src/Home.js

import React, { Component } from 'react';
import { Link } from 'react-router-dom';
import { withAuth } from '@okta/okta-react';

export default withAuth(class Home extends Component {
  constructor(props) {
    super(props);
    this.state = { authenticated: null };
    this.checkAuthentication = this.checkAuthentication.bind(this);
    this.login = this.login.bind(this);
    this.logout = this.logout.bind(this);
  }

  async checkAuthentication() {
    const authenticated = await this.props.auth.isAuthenticated();
    if (authenticated !== this.state.authenticated) {
      this.setState({ authenticated });
    }
  }

  async componentDidMount() {
    this.checkAuthentication();
  }

  async componentDidUpdate() {
    this.checkAuthentication();
  }

  async login() {
    this.props.auth.login('/');
  }

  async logout() {
    this.props.auth.logout('/');
  }

  render() {
    if (this.state.authenticated === null) return null;

    const button = this.state.authenticated ?
<<<<<<< HEAD
      <button onClick={this.props.auth.logout}>Logout</button> :
      <button onClick={this.props.auth.login}>Login</button>;
=======
      <button onClick={this.logout}>Logout</button> :
      <button onClick={this.login}>Login</button>;
>>>>>>> 32af644a

    return (
      <div>
        <Link to='/'>Home</Link><br/>
        <Link to='/protected'>Protected</Link><br/>
        {button}
      </div>
    );
  }
});
```

### `/protected`

This route will only be visible to users with a valid `accessToken`.

Create a new component `src/Protected.js`:

```typescript
// src/Protected.js

import React from 'react';

export default () => <h3>Protected</h3>;
```

### `/login`

This route hosts the Sign-In Widget and redirects if the user is already logged in. If the user is coming from a protected page, they'll be redirected back to the page upon login.

Create a new component `src/Login.js`:

{% raw %}

```typescript
// src/Login.js

import React, { Component } from 'react';
import { Redirect } from 'react-router-dom';
import OktaSignInWidget from './OktaSignInWidget';
import { withAuth } from '@okta/okta-react';

export default withAuth(class Login extends Component {
  constructor(props) {
    super(props);
    this.onSuccess = this.onSuccess.bind(this);
    this.onError = this.onError.bind(this);
    this.state = {
      authenticated: null
    };
    this.checkAuthentication();
  }

  async checkAuthentication() {
    const authenticated = await this.props.auth.isAuthenticated();
    if (authenticated !== this.state.authenticated) {
      this.setState({ authenticated });
    }
  }

  componentDidUpdate() {
    this.checkAuthentication();
  }

  onSuccess(res) {
    if (res.status === 'SUCCESS') {
      return this.props.auth.redirect({
        sessionToken: res.session.token
      });
   } else {
    // The user can be in another authentication state that requires further action.
    // For more information about these states, see:
    //   https://github.com/okta/okta-signin-widget#rendereloptions-success-error
    }
  }

  onError(err) {
    console.log('error logging in', err);
  }

  render() {
    if (this.state.authenticated === null) return null;
    return this.state.authenticated ?
      <Redirect to={{ pathname: '/' }}/> :
      <OktaSignInWidget
        baseUrl={this.props.baseUrl}
        onSuccess={this.onSuccess}
        onError={this.onError}/>;
  }
});
```

{% endraw %}

### `/implicit/callback`

The component for this route (ImplicitCallback) comes with `@okta/okta-react`. It handles token parsing, token storage, and redirecting to a protected page if one triggered the login.

### Connect the Routes

Update `src/App.js` to include your project components and routes. `Security` is the component that controls the authentication flows, so it requires your OpenId Connect configuration. By default, `@okta/okta-react` redirects to Okta's login page when the user isn't authenticated. In this example, `onAuthRequired` is overridden to redirect to the custom login route instead:

```typescript
// src/App.js

import React, { Component } from 'react';
import { BrowserRouter as Router, Route } from 'react-router-dom';
import { Security, SecureRoute, ImplicitCallback } from '@okta/okta-react';
import Home from './Home';
import Login from './Login';
import Protected from './Protected';

function onAuthRequired({history}) {
  history.push('/login');
}

class App extends Component {
  render() {
    return (
      <Router>
        <Security issuer='https://{yourOktaDomain}/oauth2/default'
                  client_id='{clientId}'
                  redirect_uri={window.location.origin + '/implicit/callback'}
                  onAuthRequired={onAuthRequired} >
          <Route path='/' exact={true} component={Home} />
          <SecureRoute path='/protected' component={Protected} />
          <Route path='/login' render={() => <Login baseUrl='https://{yourOktaDomain}' />} />
          <Route path='/implicit/callback' component={ImplicitCallback} />
        </Security>
      </Router>
    );
  }
}

export default App;
```

## Start your app

Finally, start your app:

```bash
npm start
```

## Conclusion

You have now successfully authenticated with Okta! Now what? With a user's `id_token`, you have basic claims for the user's identity. You can extend the set of claims by modifying the `scopes` to retrieve custom information about the user. This includes `locale`, `address`, `groups`, and [more](/docs/api/resources/oidc).

Want to learn how to use the user's `access_token`? Check out our <a href='/quickstart/#/react/nodejs/generic' data-proofer-ignore>React Quickstart integrations</a> to learn about protecting routes on your server, validating the `access_token`, and more!

## Support

Have a question or see a bug? Post your question on [Okta Developer Forums](https://devforum.okta.com/).<|MERGE_RESOLUTION|>--- conflicted
+++ resolved
@@ -144,13 +144,8 @@
     if (this.state.authenticated === null) return null;
 
     const button = this.state.authenticated ?
-<<<<<<< HEAD
-      <button onClick={this.props.auth.logout}>Logout</button> :
-      <button onClick={this.props.auth.login}>Login</button>;
-=======
       <button onClick={this.logout}>Logout</button> :
       <button onClick={this.login}>Login</button>;
->>>>>>> 32af644a
 
     return (
       <div>
