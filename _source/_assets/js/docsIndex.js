(function($) {
  // Handle building the icons and code languages
  var codeLanguages = [
    { name: 'android', label: 'Android' },
    { name: 'angular', label: 'Angular' },
    { name: 'react',label: 'React' },
    { name: 'ios',  label: 'iOS' },
    { name: 'javascript', label: 'JavaScript' },
    { name: 'vue', label: 'Vue.js' },
    { name: 'java', label: 'Java' },
    { name: 'dotnet', label: '.NET' },
    { name: 'nodejs', label: 'Node.js' },
<<<<<<< HEAD
    { name: 'php', label: 'PHP' },
    { name: 'python', label: 'Python' },
    { name: 'rest', label: 'REST' }
=======
    { name: 'php', label: 'PHP' }
>>>>>>> 0cf6ead3
  ];

  function renderCodeLinks() {
    var flexBox = $('<div class="docs-page-tiles">');
    codeLanguages.forEach(function(language) {
      var icon = $('<i>', {
        class: 'icon docsPage code-' + language.name + '-32',
      });
      var link = $('<a>', {
        text: language.label,
        href: '/code/' + language.name + '/',
      });
      link.prepend($('<br />'));
      link.prepend(icon);
      flexBox.append(link);
    });

    $('#docs-languages').append(flexBox);
  }

  // Load documentation icons
  renderCodeLinks();
})(jQuery);<|MERGE_RESOLUTION|>--- conflicted
+++ resolved
@@ -10,13 +10,8 @@
     { name: 'java', label: 'Java' },
     { name: 'dotnet', label: '.NET' },
     { name: 'nodejs', label: 'Node.js' },
-<<<<<<< HEAD
     { name: 'php', label: 'PHP' },
-    { name: 'python', label: 'Python' },
     { name: 'rest', label: 'REST' }
-=======
-    { name: 'php', label: 'PHP' }
->>>>>>> 0cf6ead3
   ];
 
   function renderCodeLinks() {
