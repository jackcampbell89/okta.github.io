--- conflicted
+++ resolved
@@ -867,11 +867,6 @@
   margin: 0 auto;
   background: #cfcfcf;
 }
-<<<<<<< HEAD
-
-.fixed {
-  position: fixed;
-=======
 #toolbar .top {
   float: left;
   width: 100%;
@@ -881,7 +876,6 @@
   float: left;
   width: 100%;
   height: 30px;
->>>>>>> 7d10a51e
 }
 #toolbar #lights {
   float: left;
@@ -1011,111 +1005,8 @@
   height: 46px;
   padding: 10px 40px;
   font-size: 18px;
-<<<<<<< HEAD
-}
-
-.docs-page h5 {
-  font-size: 16px;
-}
-
-.docs-page h4, h5, h6 {
-  margin-top: 30px;
-  margin-bottom: 10px;
-}
-
-.docs-page p {
-	font-size: 15px;
-}
-
-.docs-page blockquote p {
-  margin-top: 0;
-  margin-bottom: 0;
-}
-
-.docs-page ul li {
-  font-size: 14px;
-}
-
-.docs-page th, .docs-page td {
-	font-size: 14px;
-}
-
-.docs-page .white-bg {
-	padding-top: 40px;
-	width: 75%;
-}
-
-.docs-page .left-sidebar {
-	width: 25%;
-}
-
-/*
- * jquery.tocify.css 1.8.0
- * Author: @gregfranko
- */
-
- /* The Table of Contents is composed of multiple nested unordered lists.  These styles remove the default styling of an unordered list because it is ugly. */
- .tocify ul, .tocify li {
-  list-style: none;
-  margin: 0;
-  padding: 0;
-  border: none;
-  line-height: 10px;
-}
-
-/* Top level header elements */
-.tocify-header {
- /*margin-left: 10px;*/
- color: #000 !important;
- font-weight: 700;
-}
-
-/* Top level a elements */
-.tocify-header a {
-  color: #0069aa !important;
-}
-
-.tocify-header a .active {
-  color: #fff !important;
-}
-
-/* Top level subheader elements.  These are the first nested items underneath a header element. */
-.tocify-subheader {
- /*margin-left: 10px !important;*/
- display: none;
-}
-
-/* Makes the font smaller for all subheader elements. */
-.tocify-subheader li {
-  font-size: 12px;
-  margin-bottom: 0 !important;
-}
-
-.tocify-subheader li a {
-  margin-left: 10px;
-  line-height: 20px;
-}
-
-.tocify-subheader .tocify-subheader li a {
-  margin-left: 30px;
-}
-
-/* Twitter Bootstrap Override Style */
-.nav-list > li > a, .nav-list .nav-header {
-  /*margin: 0px;*/
-  padding: 7px;
-}
-
-.tocify-item a {
-  padding-left: 42px !important;
-}
-
-.tocify-item.active {
-	margin-bottom: 0 !important;
-=======
   line-height: 1.33;
   border-radius: 6px;
->>>>>>> 7d10a51e
 }
 
 .signup-button {
@@ -1125,126 +1016,6 @@
   width: 150px;
 }
 
-<<<<<<< HEAD
-
-
-#sidebar {;
-  width: 310px !important;
-  margin-left: -16px;
-}
-
-#sidebar a:hover {
-  text-decoration: none;
-}
-/* End Docs*/
-
-/*Footer*/
-.bs-footer {
-  height: 75px;
-}
-/* End Footer*/
-
-/* Code highlighter */
-pre {
-  background-color: #5d5d5d;
-  color: #c6ebff;
-}
-
-pre .s2 {
-  color: #c6ebff;
-}
-
-.sh {
-  color:#FDFCA6;
-}
-
-pre .nt {
-  color: #fdfca7;
-}
-
-
-.block-title {
-  font-size: 30px;
-  margin-bottom: 45px !important;
-}
-
-
-table {
-  margin-bottom: 30px;
-  word-break: break-word;
-}
-
-table thead tr th {
-  background-color: #f9f9f9;
-}
-
-table th, table td {
-  border: 1px solid #ddd;
-  padding: 6px 12px;
-  word-break: normal;
-  font-size: 11px;
-}
-
-table tr:nth-child(2n) {
-  background-color: #f8f8f8;
-}
-
-table tr {
-  border-top: 1px solid #ccc;
-  background-color: #fff;
-
-}
-
-tr em {
-  padding: 0px;
-  border-radius:5px;
-  background-color: transparent;
-  display: inline;
-}
-
-p em {
-  display: inline-block;
-}
-
-code {
-  background-color: #f9f9f9;
-  /*border: 1px solid #ccc;*/
-  color:#555;
-  border-radius:5px;
-}
-
-p {
-  margin-bottom: 15px;
-  margin-top: 20px;
-}
-
-.page_block_name {
-  margin-left: 30px;
-  font-weight: 700;
-  margin-top: 10px;
-  margin-bottom: 14px;
-  display: inline-block;
-}
-
-.sub_header_arrow {
-  width: 0;
-  height: 0;
-  display: block;
-  position: absolute;
-  top: 8px;
-  left: 30px;
-  border-top: 4px solid transparent;
-  border-left: 4px solid #1a74ba;
-  border-bottom: 4px solid transparent;
-  cursor: pointer
-}
-
-.tocify-subheader  .sub_header_arrow {
-  top: 13px !important;
-}
-
-=======
->>>>>>> 7d10a51e
 .fl-control-label {
   margin-top: 10px;
   font-size: 18px;
