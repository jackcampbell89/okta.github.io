--- conflicted
+++ resolved
@@ -4,18 +4,6 @@
 ---
 
 
-<<<<<<< HEAD
-- [URL Namespace](#url-namespace)
-- [Media Types](#media-types)
-- [HTTP Verbs](#http-verbs)
-- [Errors](#errors)
-- [Authentication](#authentication)
-- [Pagination](#pagination)
-	- [Link Header](#link-header)
-- [Filtering](#filtering)
-- [Rate Limiting](#rate-limiting)
-=======
->>>>>>> 7d10a51e
 
 ## Versioning
 
@@ -45,11 +33,8 @@
 The `apiversion` is is currently v1.
 
 > All API requests must use HTTPS scheme
-<<<<<<< HEAD
-=======
-
-
->>>>>>> 7d10a51e
+
+
 
 ## Media Types
 
@@ -82,11 +67,8 @@
 : Used for deleting resources.
 
 > Any PUT or POST request with no Content-Length header nor a body will return a 411 error.  To get around this, either include a Content-Length: 0 header
-<<<<<<< HEAD
-=======
-
-
->>>>>>> 7d10a51e
+
+
 
 ## Errors
 
@@ -116,27 +98,18 @@
 See [Error Codes](error_codes.md) for a list of API error codes.
 
 > Only the `errorCode` property is supported for runtime error flow control.  The `errorSummary` property is only to intended for troubleshooting and may change over time
-<<<<<<< HEAD
-=======
-
-
->>>>>>> 7d10a51e
+
+
 
 ## Authentication
 
 The Okta API currently requires the custom HTTP authentication scheme `SSWS` for authentication. All requests must have a valid API key specified in the HTTP `Authorization` header with the `SSWS` scheme.
-<<<<<<< HEAD
 
     Authorization: SSWS 00QCjAl4MlV-WPXM…0HmjFx-vbGua
-=======
-
-    Authorization: SSWS 00QCjAl4MlV-WPXM…0HmjFx-vbGua
 
 > See [Obtaining a token](getting_a_token.md) for instructions on how to get an API key for your organization.
 
->>>>>>> 7d10a51e
-
-> See [Obtaining a token](getting_a_token.md) for instructions on how to get an API key for your organization.
+
 
 ## Pagination
 
@@ -144,11 +117,7 @@
 cursor and not on page number. The cursor is opaque to the client and specified in either the `?before` or `?after` query parameter.  For some resources, you can also set a custom page size with the `?limit` parameter.
 
 Note that for technical reasons not all endpoints respect pagination or the `?limit` parameter,
-<<<<<<< HEAD
 see the [Events](../resources/events.md) API for example.
-=======
-see the [Events](../endpoints/events.md) API for example.
->>>>>>> 7d10a51e
 
 `before`
 : This is the cursor that points to the start of the page of data that has been returned.
@@ -180,11 +149,8 @@
 
 When you first make an API call and get a cursor-paged list of objects, the end of the list will be the point at which you do not receive another `next` link value with the response. The behavior is different in the  *Events* API. In the *Events* API, the next link always exists, since that connotation is more like a cursor or stream of data. The other APIs are primarily fixed data lengths.
 
-<<<<<<< HEAD
-=======
-
-
->>>>>>> 7d10a51e
+
+
 ## Filtering
 
 Filtering allows a requestor to specify a subset of resources to return and is often needed for large collection resources such as Users.  While filtering semantics are standardized in the Okta API, not all resources in the Okta API support filtering. When filtering is supported for a resource, the `filter` URL query parameter contains a filter expression.
@@ -220,22 +186,14 @@
 
 > All `Date` values use the ISO 8601 format `YYYY-MM-DDTHH:mm:ss.SSSZ`
 
-<<<<<<< HEAD
-### Attribute Operators 
-=======
 ### Attribute Operators
->>>>>>> 7d10a51e
 
 Operator | Description | Behavior
 -------- | ----------- | --------
 and | Logical And | The filter is only a match if both expressions evaluate to true.
 or | Logical or | The filter is a match if either expression evaluates to true.
 
-<<<<<<< HEAD
-### Logical Operators 
-=======
 ### Logical Operators
->>>>>>> 7d10a51e
 
 Operator | Description | Behavior
 -------- | ----------- | --------
@@ -243,11 +201,8 @@
 
 Filters must be evaluated using standard order of operations. Attribute operators have the highest precedence, followed by the grouping operator (i.e, parentheses), followed by the logical `AND` operator, followed by the logical `OR` operator.
 
-<<<<<<< HEAD
-=======
-
-
->>>>>>> 7d10a51e
+
+
 ## Hypermedia
 
 Resources in the Okta API use hypermedia for "discoverability".  Hypermedia enables API clients to navigate  resources by following links like a web browser instead of hard-coding URLs in your application.  Links are identified by link relations which are named keys. Link relations describe what resources are available and how they can be interacted with.  Each resource may publish a set of link relationships based on the state of the resource.  For example, the status of a user in the [User API](../resources/users.md#links-object) will govern which lifecycle operations are permitted.  Only the permitted operations will be published a lifecycle operations.
