--- conflicted
+++ resolved
@@ -42,59 +42,6 @@
 
 Policies and rules are ordered numerically by priority. This priority determines the order in which they are searched for a context match. The highest priority policy has a priorityOrder of 1.
 
-<<<<<<< HEAD
-~~~ json
-{
-  "id": "00ub0oNGTSWTBKOLGLNR",
-  "type": "OKTA_SIGN_ON",
-  "status": "ACTIVE",
-  "name": "Policy Name",
-  "description": "Description of this policy",
-  "priorityOrder": 1,
-  "system": false,
-  "created": "2014-05-25T21:40:49.000Z",
-  "lastUpdated": "2014-05-25T21:40:49.000Z",
-  "conditions": {
-    "people": {
-      "groups": {
-        "include": [
-          "00geutPTXWYKIKWNOKUX"
-        ],
-      }
-    }
-  },
-  "_links": {
-    "self": {
-      "href": "https://your-domain.com/api/v1/policies/00ub0oNGTSWTBKOLGLNR",
-      "hints": {
-        "allow": [
-          "GET",
-          "PUT",
-          "DELETE"
-        ]
-      }
-    },
-    "deactivate": {
-      "href": "https://your-domain.com/api/v1/policies/00ub0oNGTSWTBKOLGLNR/lifecycle/deactivate",
-      "hints": {
-        "allow": [
-          "POST"
-        ]
-      }
-    },
-    "rules": {
-      "href": "https://your-domain.com/api/v1/policies/00ub0oNGTSWTBKOLGLNR/rules",
-      "hints": {
-        "allow": [
-          "GET",
-          "POST"
-        ]
-      }
-    }
-  }
-}
-~~~
-=======
 For example, assume the following conditions are in effect.
 
 - Rule A has priority 1 and applies to RADIUS VPN scenarios.
@@ -102,19 +49,13 @@
 
 Because Rule A has a higher priority, even though requests are coming from ON_NETWORK due to VPN,
 the action in Rule A is taken, and Rule B is not evaluated.
->>>>>>> 8726b6c7
 
 ### Policy Object
 
 The Policy model defines several attributes:
 
-<<<<<<< HEAD
-Parameter | Description | DataType | Required | Default
---------- | ----------- | -------- | -------- | ------- 
-=======
 Parameter | Description | Data Type | Required | Default
 | --- | --- | --- | --- 
->>>>>>> 8726b6c7
 id | Identifier for the policy | String | No | Assigned 
 type | Policy type –  must be `OKTA_SIGN_ON` | String | Yes | 
 name | Name for the policy | String | Yes | 
@@ -129,17 +70,6 @@
 
 The people condition identifies users and groups that are used together. For policies, you can only include a group.
 
-<<<<<<< HEAD
-Parameter | Description | DataType | Required | Default
---------- | ----------- | -------- | -------- | ------- 
-groups | The group condition | Group Condition | No | Include Everyone users | The user condition | User Condition | No | Empty
-
-### Group Condition Object
-
-Parameter | Description | DataType | Required | Default
---------- | ----------- | -------- | -------- | ------- 
-include	| The groups to be included |	Collection of String	| No |	Everyone Group if exclude is empty
-=======
 Parameter | Description | Data Type | Required | Default
 | --- | --- | --- | --- 
 groups | The group condition | Group Condition | No | Include Everyone 
@@ -150,19 +80,13 @@
 Parameter | Description | Data Type | Required | Default
 | --- | --- | --- | --- 
 include	| The groups to be included |	Collection of String	| No |	Everyone Group (if exclude is empty)
->>>>>>> 8726b6c7
 exclude	| The groups to be excluded	| Collection of String	| No	| Empty
 
 
 ### User Condition Object
 
-<<<<<<< HEAD
-Parameter | Description | DataType | Required | Default
---------- | ----------- | -------- | -------- | ------- 
-=======
 Parameter | Description | Data Type | Required | Default
 | --- | --- | --- | --- 
->>>>>>> 8726b6c7
 include	| The users to be included	| Collection of String	| No	| Empty
 exclude	| The users to be excluded	| Collection of String	| No	| Empty
 
@@ -189,23 +113,12 @@
 
 #### Request Parameters
 
-<<<<<<< HEAD
-Parameter	| Description	| Param | Type	| DataType	| Required	| Default
-| --- | --- | --- | ---
-type	| Policy Type	| Query	| String	| Yes	
-status	| Policy | Status	| Query	| String	| No	| Empty
-=======
 The policy type described in the [Policy Object](#policy-object) is required.
->>>>>>> 8726b6c7
 
 ##### Request Example
 {:.api .api-request .api-request-example}
 
-<<<<<<< HEAD
-An array policies.
-=======
 GET api/v1/policies?type=OKTA_SIGN_ON
->>>>>>> 8726b6c7
 
 ##### Response Example
 {:.api .api-response .api-response-example}
@@ -312,22 +225,12 @@
 
 #### Request Parameters
 
-<<<<<<< HEAD
-Parameter | Description | Param | Type  | DataType  | Required  | Default
-----------|-------------|-------|-------|-----------|-----------|--------
-activate	| Policy Type	| Query	| Boolean	| No	| true
-=======
 The policy id described in the [Policy Object](#policy-object) is required.
->>>>>>> 8726b6c7
 
 ##### Request Example
 {:.api .api-request .api-request-example}
 
-<<<<<<< HEAD
-A Policy object.
-=======
 GET api/v1/policies/00oewwEGGIFFQTUCFCVJ
->>>>>>> 8726b6c7
 
 ##### Response Example
 {:.api .api-response .api-response-example}
@@ -393,13 +296,7 @@
 
 #### Request Parameters
 
-<<<<<<< HEAD
-Parameter | Description | Param | Type  | DataType  | Required  | Default
-----------|-------------|-------|-------|-----------|-----------|--------
-id	| Policy ID	| URL	| String	| YES	
-=======
 The policy name, description, and type described in the [Policy Object](#policy-object) are required. The policy name cannot be the same as the name of an existing policy.
->>>>>>> 8726b6c7
 
 #### Request Example
 
@@ -467,10 +364,6 @@
 }
 ~~~
 
-<<<<<<< HEAD
-The policy.
-=======
->>>>>>> 8726b6c7
 
 ### Update a Policy
 {:.api .api-operation}
@@ -481,16 +374,10 @@
 
 #### Request Parameters
 
-<<<<<<< HEAD
-Parameter | Description | Param | Type  | DataType  | Required  | Default
-| --- | --- | --- | ---
-id  | Policy ID | URL | String  | YES 
-=======
 The policy id described in the [Policy Object](#policy-object) is required.
 
 ##### Request Example
 {:.api .api-request .api-request-example}
->>>>>>> 8726b6c7
 
 The example below shows the required items. You can add other items in the [Policy Object](#policy-object) as desired.
 
@@ -506,9 +393,6 @@
 
 ### Response Parameters
 
-<<<<<<< HEAD
-The updated policy.
-=======
 ~~~json
 {
     "type": "OKTA_SIGN_ON",
@@ -560,7 +444,6 @@
     }
 }
 ~~~~
->>>>>>> 8726b6c7
 
 ### Delete Policy
 {:.api .api-operation}
@@ -571,71 +454,41 @@
 
 #### Request Parameters
 
-<<<<<<< HEAD
-Parameter | Description |  Type  | DataType  | Required  | Default
-----------|-------------|-------|-----------|-----------|--------
-id	| Policy ID	| URL	| String	| YES	
+The policy id described in the [Policy Object](#policy-object) is required.
 
 ### Response Parameters
 
-None.
-=======
+None. Status 204 No Content is returned when the deletion is successful.
+
+### Activate a Policy
+{:.api .api-operation}
+
+<span class="api-uri-template api-uri-post"><span class="api-label">POST </span>/api/v1/policies/{id}/lifecycle/activate</span>
+
+Activates the specified policy.
+
+#### Request Parameters
+
 The policy id described in the [Policy Object](#policy-object) is required.
 
-### Response Parameters
-
-None. Status 204 No Content is returned when the deletion is successful.
->>>>>>> 8726b6c7
-
-### Activate a Policy
-{:.api .api-operation}
-
-<span class="api-uri-template api-uri-post"><span class="api-label">POST </span>/api/v1/policies/{id}/lifecycle/activate</span>
-
-Activates the specified policy.
-
-#### Request Parameters
-
-<<<<<<< HEAD
-Parameter | Description |  Type  | DataType  | Required  | Default
-----------|-------------|-------|-----------|-----------|--------
-id	| Policy ID	| URL	| String	| YES	
-=======
+#### Response Parameters
+
+None. Status 204 No Content is returned when the activation is successful.
+
+### Deactivate a Policy
+{:.api .api-operation}
+
+<span class="api-uri-template api-uri-post"><span class="api-label">POST </span>/api/v1/policies/{id}/lifecycle/deactivate</span>
+
+Deactivates the specified policy.
+
+#### Request Parameters
+
 The policy id described in the [Policy Object](#policy-object) is required.
->>>>>>> 8726b6c7
 
 #### Response Parameters
 
-<<<<<<< HEAD
-None.
-=======
-None. Status 204 No Content is returned when the activation is successful.
->>>>>>> 8726b6c7
-
-### Deactivate a Policy
-{:.api .api-operation}
-
-<span class="api-uri-template api-uri-post"><span class="api-label">POST </span>/api/v1/policies/{id}/lifecycle/deactivate</span>
-
-Deactivates the specified policy.
-
-#### Request Parameters
-
-<<<<<<< HEAD
-Parameter | Description |  Type  | DataType  | Required  | Default
-----------|-------------|-------|-----------|-----------|--------
-id  | Policy ID | URL | String  | YES 
-=======
-The policy id described in the [Policy Object](#policy-object) is required.
->>>>>>> 8726b6c7
-
-#### Response Parameters
-
-<<<<<<< HEAD
-None.
-=======
 None. Status 204 No Content is returned when the deactivation is successful.
->>>>>>> 8726b6c7
 
 # Rules
 
@@ -673,13 +526,8 @@
 
 Specifies a network segment.
 
-<<<<<<< HEAD
-Parameter |	Description	| DataType	|  Required	|  Default
-----------|-------------|----------|-----------|-----------
-=======
 Parameter |	Description	| Data Type	|  Required	|  Default
 | --- | --- | --- | --- 
->>>>>>> 8726b6c7
 connection	|  `ANYWHERE`, `ON_NETWORK`, or `OFF_NETWORK` | 	String	| No	|  Empty
 
 **AuthContext Condition Body**
@@ -687,24 +535,15 @@
 Specifies an authentication entry point.
 
 Parameter | Description | DataType  |  Required |  Default
-<<<<<<< HEAD
-----------|-------------|----------|-----------|-----------
-=======
 | --- | --- | --- | --- 
->>>>>>> 8726b6c7
 authType	| `ANY` or `RADIUS`	| String	| No	| Empty
 
 ### Actions
 
 **Signon Action**
 
-<<<<<<< HEAD
-Parameter | Description | DataType  |  Required |  Default
-----------|-------------|----------|-----------|-----------
-=======
 Parameter | Description | Data Type  |  Required |  Default
 | --- | --- | --- | --- 
->>>>>>> 8726b6c7
 access	| `ALLOW` or `DENY`	| String	| YES	
 requireFactor	| `true` or `false`	| Boolean	| NO	| `false`
 factorPromptMode	| `DEVICE`, `SESSION` or `ALWAYS`	| String	| When requireFactor = `true`	
@@ -721,20 +560,11 @@
 
 #### Request Parameters
 
-<<<<<<< HEAD
-Parameter | Description | Param | Type   | Required
-----------|-------------|-------|--------|----------
-policyId	 |Policy ID	   | URL	  | String	| YES	
-=======
 The policy id described in the [Policy Object](#policy-object) is required.
->>>>>>> 8726b6c7
 
 ##### Response Example
 {:.api .api-response .api-response-example}
 
-<<<<<<< HEAD
-An array of Rules for the policy.
-=======
 ~~~json
 {
         "type": "SIGN_ON",
@@ -767,7 +597,6 @@
         }
     }
 ~~~
->>>>>>> 8726b6c7
 
 ### Get a Rule
 {:.api .api-operation}
@@ -778,19 +607,6 @@
 
 #### Request Parameters
 
-<<<<<<< HEAD
-Parameter | Description | Param | Type   | Required
-----------|-------------|-------|--------|----------
-policyId	 | Policy ID	  | URL	  | String	| YES	
-
-#### Request Body
-
-The rule to create.
-
-#### Response Parameters
-
-The created rule.
-=======
 The policy id described in the [Policy Object](#policy-object) and the rule id described in the [Rules Object](#rules-object) are both required.
 
 #### Response Parameters
@@ -827,7 +643,6 @@
     }
 }
 ~~~
->>>>>>> 8726b6c7
 
 ### Create Rule 
 {:.api .api-operation}
@@ -838,14 +653,7 @@
 
 #### Request Parameters
 
-<<<<<<< HEAD
-Parameter | Description | Param | Type   | Required
-----------|-------------|-------|--------|----------
-policyId	| Policy ID	| URL	| String	| YES	
-ruleId	| Rule ID	| URL	| String	| YES	
-=======
 The policy id described in the [Policy Object](#policy-object) is required.
->>>>>>> 8726b6c7
 
 ##### Request Example
 {:.api .api-resquest .api-request-example}
@@ -876,9 +684,6 @@
 ##### Response Example
 {:.api .api-response .api-response-example}
 
-<<<<<<< HEAD
-The specified rule.
-=======
 ~~~json
 {
     "type": "SIGN_ON",
@@ -907,7 +712,6 @@
     }
 } 
 ~~~
->>>>>>> 8726b6c7
 
 ### Update a Rule
 {:.api .api-operation}
@@ -918,24 +722,12 @@
 
 #### Request Parameters
 
-<<<<<<< HEAD
-Parameter | Description | Param | Type   | Required
-----------|-------------|-------|--------|----------
-policyId  | Policy ID | URL | String  | YES 
-ruleId  | Rule ID | URL | String  | YES 
-
-=======
 The policy id described in the [Policy Object](#policy-object) and the rule id described in the [Rules Object](#rules-object) are both required.
->>>>>>> 8726b6c7
 
 ##### Request Example
 {:.api .api-resquest .api-request-example}
 
-<<<<<<< HEAD
-The updated rule.
-=======
 **Note:** This is a strict PUT. Any missing item is set to its default value. For example if `priorityOrder` is missing, the item moves to the lowest priority order in the policy. 
->>>>>>> 8726b6c7
 
 ~~~json
 {
@@ -968,11 +760,6 @@
 ##### Response Example
 {:.api .api-response .api-response-example}
 
-<<<<<<< HEAD
-### Response Parameters
-
-The updated rule.
-=======
 ~~~json
 {
     "type": "SIGN_ON",
@@ -1004,7 +791,6 @@
     }
 }
 ~~~
->>>>>>> 8726b6c7
 
 ### Activate a Rule
 {:.api .api-operation}
@@ -1015,71 +801,38 @@
 
 #### Request Parameters
 
-<<<<<<< HEAD
-Parameter | Description | Param | Type  | DataType  | Required  | Default
-----------|-------------|-------|-------|-----------|-----------|--------
-policyId  | Policy ID | URL | String  | YES 
-ruleId  | Rule ID | URL | String  | YES 
+The policy id described in the [Policy Object](#policy-object) and the rule id described in the [Rules Object](#rules-object) are both required.
 
 #### Response Parameters
 
-None.
-=======
+None. Status 204 No Content is returned when the activation is successful.
+
+### Deactivate a Rule
+{:.api .api-operation}
+
+<span class="api-uri-template api-uri-post"><span class="api-label">POST </span> /api/v1/policies/{policyId}/rules/{ruleId}/lifecycle/deactivate</span>
+
+Deactivates the specified rule for the specified policy. 
+
+#### Request Parameters
+
 The policy id described in the [Policy Object](#policy-object) and the rule id described in the [Rules Object](#rules-object) are both required.
 
 #### Response Parameters
 
-None. Status 204 No Content is returned when the activation is successful.
->>>>>>> 8726b6c7
-
-### Deactivate a Rule
-{:.api .api-operation}
-
-<span class="api-uri-template api-uri-post"><span class="api-label">POST </span> /api/v1/policies/{policyId}/rules/{ruleId}/lifecycle/deactivate</span>
-
-Deactivates the specified rule for the specified policy. 
-
-#### Request Parameters
-
-<<<<<<< HEAD
-Parameter | Description | Param | Type   | Required
-----------|-------------|-------|--------|----------
-policyId  | Policy ID | URL | String  | YES 
-ruleId  | Rule ID | URL| String  | YES 
+None. Status 204 No Content is returned when the deactivation is successful.
+
+### Delete a Rule
+{:.api .api-operation}
+
+<span class="api-uri-template api-uri-delete"><span class="api-label">DELETE </span> /api/v1/policies/{policyId}/rules/{ruleId}</span>
+
+Deletes the specified rule for the specified policy. 
+
+#### Request Parameters
+
+TThe policy id described in the [Policy Object](#policy-object) and the rule id described in the [Rules Object](#rules-object) are both required.
 
 #### Response Parameters
 
-None.
-=======
-The policy id described in the [Policy Object](#policy-object) and the rule id described in the [Rules Object](#rules-object) are both required.
-
-#### Response Parameters
-
-None. Status 204 No Content is returned when the deactivation is successful.
->>>>>>> 8726b6c7
-
-### Delete a Rule
-{:.api .api-operation}
-
-<span class="api-uri-template api-uri-delete"><span class="api-label">DELETE </span> /api/v1/policies/{policyId}/rules/{ruleId}</span>
-
-Deletes the specified rule for the specified policy. 
-
-#### Request Parameters
-
-<<<<<<< HEAD
-Parameter | Description | Param | Type   | Required
-----------|-------------|-------|--------|----------
-policyId  | Policy ID | URL | String  | YES 
-ruleId  | Rule ID | URL | String  | YES 
-
-#### Response Parameters
-
-None.
-=======
-TThe policy id described in the [Policy Object](#policy-object) and the rule id described in the [Rules Object](#rules-object) are both required.
-
-#### Response Parameters
-
 None. Status 204 No Content is returned when the deletion is successful.
->>>>>>> 8726b6c7
