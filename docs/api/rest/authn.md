--- conflicted
+++ resolved
@@ -953,11 +953,7 @@
 
 <span class="api-uri-template api-uri-post"><span class="api-label">POST</span> /authn/factors
 
-<<<<<<< HEAD
-Enrolls a user with a [factor](factors.html#supported-factors) assigned by their administrator.  The operation is only available for users that have not previously enrolled a factor and have transitioned to the `MFA_ENROLL` [authentication status][#authentication-status]. 
-=======
-Enrolls a user with a [factor](factors.html#supported-factors) assigned by their administrator.  The operation is only available for users that have not previously enrolled a factor and have transitioned to the `MFA_UNENROLLED` [authentication status](#authentication-status).
->>>>>>> 1d97fc75
+Enrolls a user with a [factor](factors.html#supported-factors) assigned by their administrator.  The operation is only available for users that have not previously enrolled a factor and have transitioned to the `MFA_ENROLL` [authentication status](#authentication-status). 
 
 - [Enroll User with Security Question](#enroll-user-with-security-question)
 - [Enroll User with Okta SMS Factor](#enroll-user-with-okta-sms-factor)
